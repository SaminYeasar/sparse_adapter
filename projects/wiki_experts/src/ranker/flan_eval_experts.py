--- conflicted
+++ resolved
@@ -1,14 +1,11 @@
 import os
 import sys
 from pytorch_lightning import seed_everything
-from mttl.models.modifiers.expert_containers.expert_library import HFExpertLibrary
-from mttl.datamodule.mt_seq_to_seq_module import FlanModule, FlanConfig
-<<<<<<< HEAD
-=======
-from mttl.models.modifiers.expert_containers.expert_library import ExpertLibrary
->>>>>>> 492400ef
 
 sys.path.append(os.path.join(os.path.dirname(__file__), "..", ".."))
+
+from mttl.datamodule.mt_seq_to_seq_module import FlanModule, FlanConfig
+from mttl.models.modifiers.expert_containers.expert_library import ExpertLibrary
 from mttl.utils import setup_logging, logger
 
 # register models
@@ -98,11 +95,7 @@
         tokenizer=data_module.tokenizer,
     )
     if args.expert_library_path:
-<<<<<<< HEAD
-        library = HFExpertLibrary(args.expert_library_path)
-=======
         library = ExpertLibrary.get_expert_library(args.expert_library_path)
->>>>>>> 492400ef
         module.load_from_library(library)
     elif args.load_module is not None:
         kwargs = parse_experts_to_load(args.load_module)
