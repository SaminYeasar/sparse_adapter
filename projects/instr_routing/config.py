from mttl.config import Config
import os


class RoutingConfig(Config):
    def _set_defaults(self):
        super()._set_defaults()
              
<<<<<<< HEAD
        self.merge_after_op= False # if true, vsmear/SkilledLoRA_MergeLoraAfterOP will merge loras after the outer product. Will require more memory.
=======
        self.merge_after_op = False
>>>>>>> 6424154d

        self.micro_batch_size = 4
        self.load_in_8bit = False
        self.dtype_eval = "float16" # float16,float32,8bit

        self.wandb_project = None
        self.tensorboard = False
        self.switch_to_average = 0

        # scale the output a bit
        self.lora_alpha = 16

        self.router_weight_decay = None  # weight decay for the routing parameters
        self.router_learning_rate = None  # learning rate of the routing parameters
        self.router_temperature = 1.0  # temperature of router for softmax
        self.router_teacher_temperature = (
            1.0  # temperature of router for teacher softmax
        )
        self.router_normalize_weights = (
            False  # l2 normalize cluster centroids before routing
        )
        self.router_teacher_ent_factor = 1.  # factor for the posterior entropy term in the vsmear router
        self.router_center_momentum = 0.   # centering momentum a-la DINO_v2, if 0. don't use centering
        self.router_shared_weights = True  # share weights between teacher and student

        self.fast_dev_run = False
        self.hf_token_hub = None
        self.validation_portion = 0.03

        self.eval_superni = False
        self.eval_mmlu = False
        self.eval_batches = -1

        self.data_dir = os.getenv("AMLT_DATA_DIR", "~/data/")
        self.output_dir = os.getenv("AMLT_OUTPUT_DIR", "tmp/instruction_learning/")
        #  eval       
        self.use_old_gen_config = False # if 'True', use the old generation config from previous versions
        # logging    
        self.selector_log_per_layer = True
        self.mmlu_callback = True
        # softmoe        
        self.use_causal_mask_for_D = True
        
        # vsmear_x4        
        self.xrouter_x4_target = "prior"
        self.xrouter_x4target_detach = True

    def post_init(self):
        if self.eval_mmlu and "MMLU_DATA_DIR" not in os.environ:
            raise ValueError("MMLU_DATA_DIR not set in env but eval_mmlu = True.")

        if self.eval_superni and "NI_DATA_DIR" not in os.environ:
            raise ValueError("NI_DATA_DIR not set in env but eval_superni = True.")

        # to reproduce setup in https://github.com/daanelson/alpaca-lora
        self.gradient_accumulation_steps = (
            self.train_batch_size // self.micro_batch_size
        )
        self.train_batch_size = self.micro_batch_size<|MERGE_RESOLUTION|>--- conflicted
+++ resolved
@@ -6,15 +6,10 @@
     def _set_defaults(self):
         super()._set_defaults()
               
-<<<<<<< HEAD
-        self.merge_after_op= False # if true, vsmear/SkilledLoRA_MergeLoraAfterOP will merge loras after the outer product. Will require more memory.
-=======
         self.merge_after_op = False
->>>>>>> 6424154d
 
         self.micro_batch_size = 4
         self.load_in_8bit = False
-        self.dtype_eval = "float16" # float16,float32,8bit
 
         self.wandb_project = None
         self.tensorboard = False
