--- conflicted
+++ resolved
@@ -375,11 +375,6 @@
 
 class MoETrainer(MultiExpertModel):
     def __init__(self, **kwargs):
-<<<<<<< HEAD
-        kwargs["router_selector"] = kwargs.get("router_selector", "moe_rkhs_router")
-        kwargs["router_granularity"] = kwargs.get("router_granularity", "finegrained")
-=======
->>>>>>> 4a88cd6c
         kwargs["top_k"] = kwargs["moe_top_k"]
         kwargs["emb_dim"] = kwargs["moe_emb_dim"]
         kwargs["rkhs_dim"] = kwargs["moe_rkhs_dim"]
@@ -405,10 +400,7 @@
             library = HFExpertLibrary(self.hparams.hf_lib_id)
             for i, expert in enumerate(sorted(list(library.keys()))):
                 self.add_expert_instance(library[expert], expert_name=f"e{i}")
-<<<<<<< HEAD
-=======
             self.moe_num_experts = i + 1
->>>>>>> 4a88cd6c
 
     def training_step(self, batch, _):
         loss = self.forward(batch)
