--- conflicted
+++ resolved
@@ -1103,7 +1103,6 @@
 
         return ModulesSelectorOutput(modules)
 
-<<<<<<< HEAD
     def add_expert(self, expert_name: str, expert_info, **kwargs):
         if expert_info.expert_task_name is None:
             logger.warn(
@@ -1113,16 +1112,10 @@
         else:
             for task_name in expert_info.expert_task_name.split(","):
                 self.task2expert_name[task_name] = expert_name
-=======
     def get_merging_weights(self, **selector_kwargs) -> Dict:
         raise NotImplementedError(
             "Not required for TaskNameSelector as it performs hard selection. Use 'get_expert_instance' instead."
         )
-
-    def add_expert(self, expert_name: str, **kwargs):
-        self.expert_names.append(expert_name)
->>>>>>> 9a3c68cc
-
 
 class KVSelector(Selector):
     """Selector specific to KV adapters. The KV Adapter modifies the self-attention
