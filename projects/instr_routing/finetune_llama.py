--- conflicted
+++ resolved
@@ -280,16 +280,12 @@
         accelerator="gpu",
         logger=loggers,
         num_sanity_val_steps=5,
-<<<<<<< HEAD
-        amp_backend="native",
-=======
->>>>>>> 63c5d1c9
         default_root_dir=args.output_dir,
         max_epochs=args.num_train_epochs,
         max_steps=args.total_steps + 1 if args.total_steps != -1 else -1,
         gradient_clip_val=args.max_grad_norm,
         log_every_n_steps=20,
-        strategy=args.compute_strategy if args.compute_strategy else None,
+        strategy=args.compute_strategy if args.compute_strategy else "auto",
         callbacks=callbacks,
         accumulate_grad_batches=args.gradient_accumulation_steps,
         precision=int(args.precision)
