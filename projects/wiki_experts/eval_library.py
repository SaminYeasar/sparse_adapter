import os
import sys
import json
import torch
import copy
from copy import deepcopy
import torch.nn.functional as F

sys.path.append(os.path.join(os.path.dirname(__file__), "..", ".."))
from mttl.models.modifiers.expert_containers.expert_library import get_expert_library
from mttl.models.modifiers.expert_containers.selectors import ClownSelector
from mttl.models.modifiers.lora import LoRAConfig


from pytorch_lightning import seed_everything
import json

from mttl.utils import logger, remote_login, setup_logging

from projects.wiki_experts.src.expert_model import (
    MultiExpertModel,
    RoutedMultiExpertModel,
)
from projects.wiki_experts.src.config import ExpertConfig

from mttl.evaluators.base import EvaluatorRunner, setup_evaluators
from mttl.models.modifiers.expert_containers.library_transforms import (
    WeightedLinearMerge,
    WeightedLinearMergeConfig,
    HiddenStateComputer,
    HiddenStateComputerConfig,
    TiesMerge,
    TiesMergeConfig,
    ArrowTransform,
    ArrowConfig,
)
from mttl.models.modifiers.expert_containers.expert_containers import ExpertContainer


def get_hidden_states(library, args):
    if args.delta_scale:
        cfg = HiddenStateComputerConfig(
            max_samples_per_task=args.max_samples_per_task,
            track=args.track,
            pool=args.pool,
            use_base_model_only=True,
        )
        base = HiddenStateComputer(cfg).transform(library, default_args=args)
        cfg.use_base_model_only = False
        expert = HiddenStateComputer(cfg).transform(library, default_args=args)
        output = {
            exp_name: {
                k: (expert[exp_name][k] - base[exp_name][k]) * args.delta_scale
                + base[exp_name][k]
                for k in base[exp_name].keys()
            }
            for exp_name in base.keys()
        }
    else:
        cfg = HiddenStateComputerConfig(
            use_base_model_only=args.use_base_model_only,
            max_samples_per_task=args.max_samples_per_task,
            track=args.track,
            pool=args.pool,
        )
        output = HiddenStateComputer(cfg).transform(library)

    return output


def get_svd_embeddings(library, args):
    cfg = ArrowConfig(scale=args.scale_prototypes)
    return ArrowTransform(cfg).transform(library)


def patch_prototypes(module, library, args, proto_inits=None):
    if not proto_inits and args.proto_init == "svd":
        proto_inits = get_svd_embeddings(library, args)
    elif not proto_inits and args.proto_init == "hidden":
        proto_inits = get_hidden_states(library, args)

    for mod in module.modules():
        if isinstance(mod, ClownSelector):
            prototypes = []
            params = []
            for expert_name in mod.expert_names:
                layer_names = proto_inits[expert_name].keys()
                valid_layer_names = [
                    k for k in layer_names if k.startswith(mod.layer_name)
                ]
                key = sorted(valid_layer_names)[0]
                prototypes += [proto_inits[expert_name][key]]

            logger.info(
                f"setting prototypes for selector at {mod.layer_name} with hidden states from {key}"
            )
            prototypes = torch.stack(prototypes)
            if args.scale_prototypes:
                # prototypes are not normalized, we will at least make their norm smaller than 1
                max_norm = torch.norm(prototypes, dim=1, p=2).max()
                prototypes = prototypes / max_norm

            mod.overwrite_prototypes(prototypes)


def run_multitask(args: ExpertConfig):
    seed_everything(args.seed, workers=True)

    # get directory of the current file
    setup_logging(args.output_dir)

    logger.info("Args: {}".format(args.to_json()))

    remote_login(args.remote_token)

    exclude_phi_tasks = [
        "hellaswag_1_1_0",
        "ai2_arc_ARC_Challenge_1_0_0",
        "ai2_arc_ARC_Easy_1_0_0",
        "piqa_1_0_0",
        "winogrande_1_1_0",
        "bool_q_1_0_0",
        "openbookqa_0_1_0",
    ]

    library = get_expert_library(
        repo_id=args.library_id,
        token=args.remote_token,
        exclude_selection=exclude_phi_tasks,
    )

<<<<<<< HEAD
    # cfg = TiesMergeConfig(top_k=0.2)
    # ties_expert = TiesMerge(cfg).transform(library)
    ave_cfg = WeightedLinearMergeConfig()
    ave_expert = WeightedLinearMerge(ave_cfg).transform(library)
    module = MultiExpertModel(**vars(ave_expert.training_config)).to("cuda")
    module.add_expert_instance(ave_expert, is_default=True)
=======
    if args.merge_or_route in ["uniform", "weighted"]:
        weights = None
        if args.merge_or_route == "weighted":
            # get weights from 10 cluster
            from mttl.datamodule import task_cluster_flan

            tasks = []
            for i in range(10):
                tasks += [getattr(task_cluster_flan, f"c{i}_2e")]
            weights = {}
            for task_subset in tasks:
                for task in task_subset:
                    weights[task] = 1 / len(task_subset) / 10

        expert = WeightedLinearMerge(
            WeightedLinearMergeConfig(weights=weights)
        ).transform(library)
        module = MultiExpertModel(**vars(expert.training_config)).to("cuda")
        module.add_expert_instance(expert, is_default=True)
    elif args.merge_or_route == "uniform_lora_after_op":
        # Here we merge the LoRa experts after the outer product
        # we cannot really do it with the lib transform, cause this would require storing large matrices in memory
        # Instead we do it with a uniform selector
        expert_names = list(library.keys())
        expert = copy.deepcopy(library[expert_names[0]])
        assert type(expert.expert_info.expert_config) == LoRAConfig
        config = expert.training_config
        config.router_selector = "uniform"
        config.lora_merge_after = True
        module = MultiExpertModel(**vars(config)).to("cuda")
        module.add_experts_from_library(library)
    elif args.merge_or_route == "ties":
        cfg = TiesMergeConfig(top_k=args.transform_sparsity)
        ties_expert = TiesMerge(cfg).transform(library)
        module = MultiExpertModel(**vars(ties_expert.training_config)).to("cuda")
        module.add_expert_instance(ties_expert, is_default=True)
    elif args.merge_or_route in ["clown", "clown_lora_after_op"]:
        an_expert = library[next(iter(library.keys()))]
        args_copy = deepcopy(an_expert.training_config)
        args_copy.router_selector = "clown_router"
        args_copy.router_temp = args.router_temp
        args_copy.moe_top_k = args.moe_top_k
        args_copy.precision = 32
        args_copy.router_window_size = args.router_window_size
        args_copy.clown_mode = args.clown_mode
        args_copy.proto_init = args.proto_init
        args_copy.normalize_router_input = args.normalize_router_input
        args_copy.lora_merge_after = args.merge_or_route == "clown_lora_after_op"
        module = RoutedMultiExpertModel(**vars(args_copy), device_map="auto")
        module.load_from_module_dict(library)
        patch_prototypes(module, library, args)
        module = module.to("cuda")
    elif args.merge_or_route == "phatgoose":
        from mttl.models.modifiers.expert_containers.library_transforms import (
            PhatgooseTransform,
            PhatgooseConfig,
        )

        an_expert = library[next(iter(library.keys()))]
        args_copy = deepcopy(an_expert.training_config)
        # phatgoose does merging after by default
        args_copy.lora_merge_after = True
        args_copy.router_selector = "phatgoose_selector"
        args_copy.router_temp = args.router_temp
        args_copy.moe_top_k = args.moe_top_k

        phagoose_transform = PhatgooseTransform(
            PhatgooseConfig(
                n_steps=args.n_steps_pg, learning_rate=args.learning_rate_pg
            )
        )
        prototypes = phagoose_transform.transform(library, default_args=args)

        module = RoutedMultiExpertModel(**vars(args_copy), device_map="auto")
        module.load_from_module_dict(library)
        # load prototypes into the router
        for mod in module.modules():
            if isinstance(mod, ExpertContainer):
                mod.selector.set_prototypes(prototypes)
        module = module.to("cuda")
>>>>>>> fe20693f

    if args.pipeline_eval_tasks == "all":
        args.pipeline_eval_tasks = "arc-challenge,arc-easy,boolq,hellaswag,humaneval,mbpp,openbookqa,piqa,bbh-fast,winogrande"

    with torch.no_grad():
        runner: EvaluatorRunner = setup_evaluators(
            model_type=module.hparams.model,
            model_family=module.hparams.model_family,
            max_input_length=module.hparams.max_input_length,
            max_output_length=module.hparams.max_output_length,
            predict_batch_size=args.predict_batch_size,
            truncation_side=module.hparams.truncation_side,
            tasks=args.pipeline_eval_tasks,
            output_path=os.path.join(args.output_dir, "DOWNSTREAM"),
        )
        scores = runner.run(module)

    # try to fetch routing statistics
    routing_stats = {}
    if hasattr(module.model, "task_id_container"):
        for task_name in module.model.task_id_container.keys():
            if task_name == "routing_infos":
                continue

            task_dict = module.model.task_id_container[task_name]
            for k, v in task_dict.items():
                routing_stats[f"{task_name}/{k}"] = v

    if os.environ.get("WANDB_API_KEY"):
        import wandb

        wandb.init(
            project=os.environ.get("WANDB_PROJECT", "0shot_routing"),
            config=dict(module.hparams),
            name=os.environ.get("AMLT_JOB_NAME", None),
        )
        wandb.log({f"downstream/{k}": v for k, v in scores.items()})

        if len(routing_stats) > 0:
            wandb.log(routing_stats)

        wandb.finish()


if __name__ == "__main__":
    args = ExpertConfig.parse()
    run_multitask(args)<|MERGE_RESOLUTION|>--- conflicted
+++ resolved
@@ -129,14 +129,13 @@
         exclude_selection=exclude_phi_tasks,
     )
 
-<<<<<<< HEAD
     # cfg = TiesMergeConfig(top_k=0.2)
     # ties_expert = TiesMerge(cfg).transform(library)
     ave_cfg = WeightedLinearMergeConfig()
     ave_expert = WeightedLinearMerge(ave_cfg).transform(library)
     module = MultiExpertModel(**vars(ave_expert.training_config)).to("cuda")
     module.add_expert_instance(ave_expert, is_default=True)
-=======
+
     if args.merge_or_route in ["uniform", "weighted"]:
         weights = None
         if args.merge_or_route == "weighted":
@@ -217,7 +216,6 @@
             if isinstance(mod, ExpertContainer):
                 mod.selector.set_prototypes(prototypes)
         module = module.to("cuda")
->>>>>>> fe20693f
 
     if args.pipeline_eval_tasks == "all":
         args.pipeline_eval_tasks = "arc-challenge,arc-easy,boolq,hellaswag,humaneval,mbpp,openbookqa,piqa,bbh-fast,winogrande"
