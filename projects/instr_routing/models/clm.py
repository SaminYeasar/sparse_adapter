import json
import os
import csv
import torch
import copy
from typing import Any, List, Dict
from collections import defaultdict
from torch import nn
from mttl.models.modifiers import modify_transformer
from mttl.models.modifiers.routing import RoutingInfo, RoutingSelector
from transformers import AutoModelForCausalLM, LlamaForCausalLM

from mttl.models.get_scheduler import get_scheduler
from mttl.models.utils import (
    EfficientCheckpointModule,
    get_global_batch_size,
)
from mttl.models.get_optimizer import get_optimizer
from dataclasses import dataclass, field

@dataclass
class AugmentedRoutingInfo(RoutingInfo):
    # save oracle routings during generation
    save_oracle_routings: bool = False
    # signals if the model is in generation mode
    generation_mode: bool = False
    # holds the routings for the generation
    routings: List[torch.Tensor] = None
    # holds the oracle routings for the generation
    oracle_routings: List[torch.Tensor] = None
    # holds the mask for the padding tokens, 1 token, 0 padding
    pad_token_mask: torch.Tensor = None
    # holds the mask for the instruction tokens, 1 instruction, 0 not
    inst_token_mask: torch.Tensor = None
    # layer_name -> tensor, holds the encoding for the instruction during generation
    # this is needed because the instruction is not passed as input during generation of subsequent tokens
    inputs_cache_for_generation: Dict[object, torch.Tensor] = field(default_factory=dict)



def prepare_model_for_kbit_training(model, use_gradient_checkpointing=True):
    r"""
    This method wraps the entire protocol for preparing a model before running a training. This includes:
        1- Cast the layernorm in fp32 2- making output embedding layer require grads 3- Add the upcasting of the lm
        head to fp32

    Args:
        model, (`transformers.PreTrainedModel`):
            The loaded model from `transformers`
    """
    loaded_in_kbit = getattr(model, "is_loaded_in_8bit", False) or getattr(
        model, "is_loaded_in_4bit", False
    )

    # cast all non INT8 parameters to fp32
    for param in model.parameters():
        if (param.dtype == torch.float16) or (param.dtype == torch.bfloat16):
            param.data = param.data.to(torch.float32)

    if loaded_in_kbit and use_gradient_checkpointing:
        # For backward compatibility
        if hasattr(model, "enable_input_require_grads"):
            model.enable_input_require_grads()
        else:

            def make_inputs_require_grad(module, input, output):
                output.requires_grad_(True)

            model.get_input_embeddings().register_forward_hook(make_inputs_require_grad)

        # enable gradient checkpointing for memory efficiency
        from functools import partial

        notfailing_checkpoint = partial(torch.utils.checkpoint.checkpoint, use_reentrant=False)
        torch.utils.checkpoint.checkpoint = notfailing_checkpoint
        model.gradient_checkpointing_enable()
        # FIX for enabling gradient of the auxiliary loss

    return model
class CLM(EfficientCheckpointModule):
    def __init__(self, **kwargs):
        super().__init__(**kwargs)

        # log hyperparameters
        self.save_hyperparameters(ignore=["tokenizer", "model_object"])

        self.tokenizer = kwargs["tokenizer"]
        self.pad_token_id = self.tokenizer.pad_token_id
        self.model: AutoModelForCausalLM = None
        self.accumulate_metrics_batch = defaultdict(list)
        
        if kwargs.get("model_object") is None:
<<<<<<< HEAD
            dtype = kwargs.get("dtype", torch.float32)
            load_in_8bit = kwargs.get("load_in_8bit", False)
            if dtype == "8bit":
                load_in_8bit = True
                dtype = torch.float32
=======
            load_in_8bit = kwargs.get("load_in_8bit", False)

>>>>>>> 6424154d
            if "llama" in self.hparams.model:
                model_object = LlamaForCausalLM.from_pretrained(
                    self.hparams.model,
                    load_in_8bit=load_in_8bit,
<<<<<<< HEAD
                    torch_dtype=dtype,
=======
                    torch_dtype=torch.float32 if load_in_8bit else torch.float16,
>>>>>>> 6424154d
                    device_map="auto",
                )
            else:
                model_object = AutoModelForCausalLM.from_pretrained(self.hparams.model)

            if model_object.config.vocab_size != len(self.tokenizer):
                model_object.resize_token_embeddings(len(self.tokenizer))

<<<<<<< HEAD
            if self.hparams.load_in_8bit:
=======
            if load_in_8bit:
>>>>>>> 6424154d
                model_object = prepare_model_for_kbit_training(model_object)

            self.model = modify_transformer(model_object, self.hparams)
        else:
            self.model = kwargs.get("model_object")

        self.loss_plugins = nn.ModuleDict({})
        self.test_results = []
        self.best_val_result = None
        self._inference_outputs = []

    @property
    def generation_config(self):
        return self.model.generation_config

    @property
    def generation_config_old(self):
        gen_config = self.model.generation_config
        gen_config.do_sample = False
        gen_config.temperature = 0.7
        gen_config.max_new_tokens=128
        return gen_config

    def gather_auxiliary_losses(self):
        # get some losses from the model if it is a router
        aux_loss = []
        for name, module in self.model.named_modules():
            if isinstance(module, RoutingSelector) and hasattr(
                module, "auxiliary_loss"
            ):
                aux_loss_mod = getattr(module, "auxiliary_loss", None)
                if aux_loss_mod is not None:
                    aux_loss.append(aux_loss_mod)
        return aux_loss

    def forward(self, batch, reduction="mean"):
        input_ids, labels = batch["input_ids"], batch["labels"]
        pad_mask, instruction_mask = self.calculate_routing_mask(
            batch["input_ids"], batch["labels"]
        )
        routing_infos = AugmentedRoutingInfo.from_batch(
            batch, pad_token_mask=pad_mask, inst_token_mask=instruction_mask
        )
        assert (
            routing_infos.pad_token_mask.shape[1]
            == routing_infos.inst_token_mask.shape[1]
        )

        self.model.task_id_container["routing_infos"] = routing_infos

        outputs = self.model.forward(input_ids, attention_mask=pad_mask)

        # calculate loss, could also be done inside of the model
        bs = input_ids.size(0)
        logits = outputs.logits
        vocab_size = logits.size(-1)
        labels = labels.squeeze(-1)
        shift_logits = logits[..., :-1, :].contiguous()
        shift_labels = labels[..., 1:].contiguous()
        # Flatten the tokens
        loss_fct = torch.nn.CrossEntropyLoss(reduction=reduction)
        shift_logits = shift_logits.view(-1, vocab_size)
        shift_labels = shift_labels.view(-1)
        # Enable model parallelism
        shift_labels = shift_labels.to(shift_logits.device)
        loss = loss_fct(shift_logits, shift_labels)

        # reshape back
        if reduction == "none":
            loss = loss.view((bs, -1))
            # mean only non-zero
            non_zero_loss = (loss != 0).sum(dim=-1)
            non_zero_loss[non_zero_loss == 0] = 1
            loss = loss.sum(dim=-1) / non_zero_loss

        del outputs, shift_logits, shift_labels

        aux_loss = self.gather_auxiliary_losses()
        aux_loss = torch.stack(aux_loss).mean() if len(aux_loss) else 0.0
        return loss, aux_loss

    def calculate_routing_mask(self, inputs, labels=None):
        # 1 if the token is not a pad token (so inputs and outputs are 1)
        padding_mask = (inputs != self.pad_token_id).float()
        if labels is not None:
            # 1 if the token is part of instruction (so outputs and pad tokens are 0s)
            instruction_mask = (labels == -100).float() * padding_mask
        else:
            instruction_mask = padding_mask.clone()
        return padding_mask, instruction_mask

    def compute_routings(self, batch, **kwargs):
        out = self.generate(
            batch, save_oracle_routings=True, generation_mode=False, **kwargs
        )
        oracle_routings = self.model.task_id_container["routing_infos"].oracle_routings
        return out, oracle_routings

    def generate(
        self,
        batch,
        routings=None,
        save_oracle_routings=None,
        **kwargs,
    ):
        if not hasattr(self.model, "task_id_container"):
            self.model.task_id_container = {}

        pad_mask, instruction_mask = self.calculate_routing_mask(batch["input_ids"])
        routing_infos = AugmentedRoutingInfo.from_batch(
            batch,
            generation_mode=True,
            routings=routings,
            save_oracle_routings=save_oracle_routings,
            pad_token_mask=pad_mask,
            inst_token_mask=instruction_mask,
        )

        self.model.task_id_container["routing_infos"] = routing_infos
        generations = self.model.generate(inputs=batch["input_ids"], **kwargs)
        return generations

    def training_step(self, batch, _):
        loss, aux_loss = self.forward(batch)
        total_loss = loss + aux_loss

        self.log("train/loss", loss, on_step=True, on_epoch=True, prog_bar=True)
        self.log("train/aux_loss", aux_loss, on_step=True, on_epoch=True, prog_bar=True)
        self.log(
            "train/total_loss", total_loss, on_step=True, on_epoch=True, prog_bar=True
        )
        for i, pg in enumerate(self.optimizers().optimizer.param_groups):
            self.log(f"train/lr_{i}", pg["lr"])
        return total_loss

    def validation_step(self, batch, batch_idx):
        loss, aux_loss = self.forward(batch, reduction="none")
        mean_loss = loss.sum() / loss.shape[0]

        self.log("val/loss", mean_loss, on_epoch=True, prog_bar=True)
        self.log("val/aux_loss", aux_loss, on_epoch=True, prog_bar=True)

        self._inference_outputs += [(loss, batch["task_ids"])]
        return loss, batch["task_ids"]

    def test_step(self, batch, batch_idx):
        loss, _ = self.forward(batch, reduction="none")
        self._inference_outputs += [(loss, batch["task_ids"])]
        return loss, batch["task_ids"]

    def on_test_epoch_end(self):
        outputs = self._inference_outputs
        losses = torch.cat([out[0] for out in outputs], 0)
        task_ids = torch.cat([out[1] for out in outputs], 0)
        log_name = f"test/loss"

        if hasattr(self.model, "checkpoint_tested"):
            log_name = f"test/{self.model.checkpoint_tested}/loss"

        # log per task loss and overall loss
        self.log(log_name, losses.mean(), on_epoch=True, prog_bar=True)

        for task_id in torch.unique(task_ids):
            log_name = f"test/loss_{task_id.item()}"
            if hasattr(self.model, "checkpoint_tested"):
                log_name = f"test/{self.model.checkpoint_tested}/loss_{task_id.item()}"
            self.log(
                log_name,
                losses[task_ids == task_id].mean(),
                on_epoch=True,
                prog_bar=True,
            )
        self._inference_outputs.clear()
        return losses

    def on_validation_epoch_end(self):
        outputs = self._inference_outputs
        losses = torch.cat([out[0] for out in outputs], 0)
        task_ids = torch.cat([out[1] for out in outputs], 0)

        # compute the loss per task id
        with open(
            os.path.join(self.hparams.output_dir, "val_loss_by_task.txt"), "a+"
        ) as f:
            task_losses = {}
            for task_id in torch.unique(task_ids):
                task_losses[task_id.item()] = losses[task_ids == task_id].mean().item()
            f.write(json.dumps(task_losses) + "\n")
        self._inference_outputs.clear()

    def configure_optimizers(self):
        args = self.hparams
        self.ml_optimizer = self.ml_scheduler = None

        optimizer, self.trainable_param_names = get_optimizer(
            self, args, no_decay=["bias", "LayerNorm.weight"]
        )
        global_bs = get_global_batch_size(
            args.train_batch_size, args.gradient_accumulation_steps
        )

        if args.total_steps == -1:
            args.total_steps = (
                len(self.trainer.datamodule.train_dataset) // global_bs
            ) * self.trainer.max_epochs

        if args.warmup_steps == -1:
            args.warmup_steps = int(args.warmup_proportion * args.total_steps)

        # args.scheduler = "linear_decay_with_warmup"
        scheduler = get_scheduler(optimizer, args)

        return {
            "optimizer": optimizer,
            "lr_scheduler": {
                "scheduler": scheduler,
                "interval": "step",
            },
        }

    @property
    def hparams_initial(
        self,
    ):  # to make wandb logger work we need to override this method
        """The collection of hyperparameters saved with :meth:`save_hyperparameters`. These contents are read-only.
        Manual updates to the saved hyperparameters can instead be performed through :attr:`hparams`.

        Returns:
            AttributeDict: immutable initial hyperparameters
        """
        if not hasattr(self, "_hparams_initial"):
            return AttributeDict()
        # prevent any change
        hparams_initial = copy.deepcopy(self._hparams_initial)
        # pop anything that is not json serializable
        hparams_initial.pop("_updated_kwargs")
        return hparams_initial<|MERGE_RESOLUTION|>--- conflicted
+++ resolved
@@ -88,27 +88,15 @@
         self.pad_token_id = self.tokenizer.pad_token_id
         self.model: AutoModelForCausalLM = None
         self.accumulate_metrics_batch = defaultdict(list)
-        
+
         if kwargs.get("model_object") is None:
-<<<<<<< HEAD
-            dtype = kwargs.get("dtype", torch.float32)
             load_in_8bit = kwargs.get("load_in_8bit", False)
-            if dtype == "8bit":
-                load_in_8bit = True
-                dtype = torch.float32
-=======
-            load_in_8bit = kwargs.get("load_in_8bit", False)
-
->>>>>>> 6424154d
+
             if "llama" in self.hparams.model:
                 model_object = LlamaForCausalLM.from_pretrained(
                     self.hparams.model,
                     load_in_8bit=load_in_8bit,
-<<<<<<< HEAD
-                    torch_dtype=dtype,
-=======
                     torch_dtype=torch.float32 if load_in_8bit else torch.float16,
->>>>>>> 6424154d
                     device_map="auto",
                 )
             else:
@@ -117,11 +105,7 @@
             if model_object.config.vocab_size != len(self.tokenizer):
                 model_object.resize_token_embeddings(len(self.tokenizer))
 
-<<<<<<< HEAD
-            if self.hparams.load_in_8bit:
-=======
             if load_in_8bit:
->>>>>>> 6424154d
                 model_object = prepare_model_for_kbit_training(model_object)
 
             self.model = modify_transformer(model_object, self.hparams)
