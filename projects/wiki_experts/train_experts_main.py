--- conflicted
+++ resolved
@@ -98,18 +98,10 @@
         )
         dm = FlanModule(config, for_generation=for_generation)
     elif "adauni" in args.dataset:
-<<<<<<< HEAD
-        config = FlanConfig(
-            **common_kwargs,
-            include_template_type="*",
-        )
-        dm = FlanModule(config, for_generation=for_generation)
-=======
         config = FlatMultiTaskConfig(
             **common_kwargs,
         )
         dm = FlatMultiTaskModule(config, for_generation=for_generation)
->>>>>>> 30b805e6
     else:
         raise ValueError(f"Unknown dataset {args.dataset}")
     return dm
