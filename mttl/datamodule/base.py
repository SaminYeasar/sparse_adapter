from dataclasses import dataclass
from pytorch_lightning import LightningDataModule
from transformers import AutoTokenizer
from transformers.tokenization_utils_base import PaddingStrategy
from typing import Any, Dict, Union, Optional

import torch
from torch.utils.data import DataLoader, Dataset

import numpy as np
from mttl.utils import logger
from mttl.datamodule.utils import get_tokenizer
from datasets import Dataset as HFDataset


@dataclass
class DatasetConfig:
    dataset: str = None
    data_dir: str = None
    model: str = None
    train_batch_size: int = 4
    predict_batch_size: int = 4
    max_input_length: int = 1024
    max_output_length: int = 128
    validation_portion: float = None
    padding_side: str = "right"
    truncation_side: str = "right"
    model_family: str = "gpt"
    train_on_inputs: bool = False
    finetune_task_name: str = None


@dataclass
class DefaultCollator:
    """Simple collator

    Converts a batch of examples into a batch of inputs and labels for a sequence to sequence task.
    If model_family is "gpt", then the inputs and outputs are constructed for a causal language model,
    e.g. concatenated in a single string and labels are set to be -100 for all tokens in the input.
    """

    tokenizer: AutoTokenizer
    padding: Union[bool, str, PaddingStrategy] = True
    max_input_length: Optional[int] = None
    max_output_length: Optional[int] = None
    pad_to_multiple_of: Optional[int] = None
    label_pad_token_id: int = -100
    return_tensors: str = "pt"
    model_family: str = "seq2seq"
    for_generation: bool = False
    train_on_inputs: bool = False

    def enforce_eos(self, targets):
        # simulate the default behaviour of LLamatokenizer, when adding eos token and truncating: the last token must always be eos
        # make sure the last token is eos
        if self.tokenizer.padding_side == "left":
            targets[(torch.arange(targets.shape[0]), -1)] = self.tokenizer.eos_token_id
        else:
            # make sure last token is eos if not -100
            targets[(torch.arange(targets.shape[0]), -1)] = torch.where(
                targets[(torch.arange(targets.shape[0]), -1)]
                != self.label_pad_token_id,
                self.tokenizer.eos_token_id,
                self.label_pad_token_id,
            )
        return targets

    def add_space_and_eos(self, sources, labels):
        """Some tokenizers (e.g. gpt2) merge space with the next token. This will create problems when creating the
        mask for the targets because the input will not be a subset of the concatenation of the input + label.

        This function moves the space to the targets instead, and removes it from the sources.
        """
        import copy

        sources_ = copy.deepcopy(sources)
        labels_ = copy.deepcopy(labels)

        for i in range(len(sources_)):
            if self.tokenizer.mttl_merges_space and sources_[i][-1] == " ":
                # remove from sources and bring space to targets
                sources_[i] = sources_[i][:-1]
                labels_[i] = " " + labels_[i]

            if (
                sources_[i][-1] not in [" ", "\n"]
                and len(labels_[i]) > 0
                and labels_[i][0] not in [" ", "\n"]
            ):
                labels_[i] = " " + labels_[i]

        # adds the eos token
        labels_ = [l + " " + self.tokenizer.eos_token for l in labels_]
        return sources_, labels_

    def prepare_inputs_for_seq2seq_family(self, sources, labels):
        output_batch = {}

        if self.max_input_length > 0:
            tokenized_labels = self.tokenizer(
                labels,
                max_length=self.max_output_length,
                padding=self.padding,
                return_tensors=self.return_tensors,
                truncation=True,
            )
            tokenized_sources = self.tokenizer(
                sources,
                max_length=self.max_input_length,
                padding=self.padding,
                return_tensors=self.return_tensors,
                truncation=True,
                pad_to_multiple_of=self.pad_to_multiple_of,
            )
        else:
            tokenized_labels = self.tokenizer(
                labels, padding="longest", return_tensors=self.return_tensors
            )
            tokenized_sources = self.tokenizer(
                sources,
                padding="longest",
                return_tensors=self.return_tensors,
                pad_to_multiple_of=self.pad_to_multiple_of,
            )
        label_mask = tokenized_labels["attention_mask"].bool()
        masked_labels = tokenized_labels["input_ids"].masked_fill(
            ~label_mask, self.label_pad_token_id
        )
        output_batch["input_ids"] = tokenized_sources["input_ids"]
        output_batch["attention_mask"] = tokenized_sources["attention_mask"]
        output_batch["labels"] = masked_labels
        return output_batch

    def prepare_inputs_for_gpt_family(self, sources, labels):
        # Add eos token
        output_batch = {}
        sources, labels = self.add_space_and_eos(sources, labels)

        # exit early if we are generating
        if self.for_generation:
            tokenized_sources = self.tokenizer(
                sources,
                max_length=self.max_input_length,
                padding=self.padding,
                return_tensors=self.return_tensors,
                truncation=True,
            )
            tokenized_labels = self.tokenizer(
                labels,
                max_length=self.max_output_length,
                padding=self.padding,
                return_tensors=self.return_tensors,
                truncation=True,
            )
            output_batch["input_ids"] = tokenized_sources["input_ids"]
            output_batch["attention_mask"] = tokenized_sources["attention_mask"]
            output_batch["labels"] = tokenized_labels["input_ids"]
            return output_batch

        if self.max_input_length > 0:
            if self.tokenizer.truncation_side == "left":
                tokenized_labels = self.tokenizer(
                    labels,
                    max_length=self.max_input_length,
                    padding=self.padding,
                    return_tensors=self.return_tensors,
                    truncation=True,
                )
            else:
                tokenized_sources = self.tokenizer(
                    sources,
                    max_length=self.max_input_length,
                    padding=self.padding,
                    return_tensors=self.return_tensors,
                    truncation=True,
                )

            tok_sources_plus_labels = self.tokenizer(
                [i + t for i, t in zip(sources, labels)],
                max_length=self.max_input_length,
                padding=self.padding,
                return_tensors=self.return_tensors,
                truncation=True,
                pad_to_multiple_of=self.pad_to_multiple_of,
            )
        else:
            tokenized_sources = self.tokenizer(
                sources,
                padding="longest",
                return_tensors=self.return_tensors,
            )
            tok_sources_plus_labels = self.tokenizer(
                [i + t for i, t in zip(sources, labels)],
                padding="longest",
                return_tensors=self.return_tensors,
                pad_to_multiple_of=self.pad_to_multiple_of,
            )

        targets = tok_sources_plus_labels["input_ids"].clone()
        targets = torch.masked_fill(
            targets,
            ~tok_sources_plus_labels["attention_mask"].bool(),
            self.label_pad_token_id,
        )

        if not self.train_on_inputs:
            mask = torch.zeros(
                tok_sources_plus_labels["attention_mask"].shape[0],
                tok_sources_plus_labels["attention_mask"].shape[1] + 1,
            )

            # mask targets positions corresponding to the inputs
            if self.tokenizer.truncation_side == "left":
                labels_len = tokenized_labels["attention_mask"].int().sum(-1)
                pad_tokens = tok_sources_plus_labels["attention_mask"].shape[
                    1
                ] - tok_sources_plus_labels["attention_mask"].int().sum(-1)

                if self.tokenizer.padding_side == "left":
                    offset = -labels_len - 1
                else:
                    offset = torch.clamp(
                        -pad_tokens - labels_len - 1, min=-self.max_input_length, max=0
                    )
            else:
                input_len = tokenized_sources["attention_mask"].int().sum(-1)
                pad_tokens = tok_sources_plus_labels["attention_mask"].shape[
                    1
                ] - tok_sources_plus_labels["attention_mask"].int().sum(-1)

                # handle right padding here!
                if self.tokenizer.padding_side == "left":
                    offset = torch.clamp(
                        pad_tokens + input_len, max=self.max_input_length
                    )
                else:
                    offset = input_len

            mask[(torch.arange(mask.shape[0]), offset)] = 1
            mask = mask.cumsum(dim=1).bool()
            mask = mask[:, :-1]
            targets = torch.masked_fill(targets, ~mask, self.label_pad_token_id)

        if getattr(self.tokenizer, "mttl_enforces_eos", False):
            targets = self.enforce_eos(targets)

        output_batch["input_ids"] = tok_sources_plus_labels["input_ids"]
        output_batch["attention_mask"] = tok_sources_plus_labels["attention_mask"]
        output_batch["labels"] = targets
        return output_batch

    def __call__(self, batch: Dict):
        sources = [b["source"] for b in batch]
        labels = [b["target"] for b in batch]
        task_ids = [b.get("task_id", -1) for b in batch]
        task_names = [b.get("task_name", None) for b in batch]

        output_batch = (
            self.prepare_inputs_for_gpt_family(sources, labels)
            if self.model_family == "gpt"
            else self.prepare_inputs_for_seq2seq_family(sources, labels)
        )

        output_batch["task_ids"] = torch.LongTensor(task_ids)
        output_batch["task_names"] = task_names
        output_batch["sources_texts"] = sources
        output_batch["labels_texts"] = labels
        return output_batch


def subsample_dst(dataset, subsample: int):
<<<<<<< HEAD
    subsample = len(dataset) // subsample
=======
    subsample = max(len(dataset) // subsample, 1)
>>>>>>> f0a431bc
    if isinstance(dataset, torch.utils.data.Subset):
        idxs = dataset.indices
        idxs = idxs[:subsample]
        dataset.indices = idxs
    elif isinstance(dataset, Dataset):
        idxs = torch.randperm(len(dataset))
        idxs = idxs[:subsample]
        dataset = torch.utils.data.Subset(dataset, idxs)
<<<<<<< HEAD
=======
    # hugginface datasets
    elif isinstance(dataset, HFDataset):
        # randomly select subsample indices
        dataset = dataset.select(np.random.choice(len(dataset), subsample))

>>>>>>> f0a431bc
    return dataset


class DefaultDataModule(LightningDataModule):
    def train_dataloader(self, subsample=None):
        train_dataset = self.train_dataset
        if subsample and subsample > 0:
            train_dataset = subsample_dst(train_dataset, subsample)

        return DataLoader(
            train_dataset,
            batch_size=self.config.train_batch_size,
            shuffle=True,
            num_workers=8,
            pin_memory=True,
            persistent_workers=False,
            collate_fn=self.collate_fn,
        )

<<<<<<< HEAD
    def val_dataloader(self, subsample=None):
=======
    def val_dataloader(self, subsample=None, shuffle=False):
>>>>>>> f0a431bc
        dev_dataset = self.dev_dataset
        if subsample and subsample > 0:
            dev_dataset = subsample_dst(dev_dataset, subsample)
        return DataLoader(
            dev_dataset,
            batch_size=self.config.predict_batch_size,
<<<<<<< HEAD
            shuffle=False,
=======
            shuffle=shuffle,
>>>>>>> f0a431bc
            num_workers=8,
            pin_memory=True,
            persistent_workers=False,
            collate_fn=self.collate_fn,
            drop_last=False,
        )

<<<<<<< HEAD
    def test_dataloader(self, subsample=None):
        test_dataset = self.test_dataset
        if subsample and len(test_dataset) > subsample and subsample > 0:
            test_dataset = test_dataset.select(range(subsample))
            # test_dataset = subsample_dst(test_dataset, subsample)
        return DataLoader(
            test_dataset,
            batch_size=self.config.predict_batch_size,
            shuffle=False,
=======
    def test_dataloader(self, subsample=None, shuffle=False):
        test_dataset = self.test_dataset
        if subsample and subsample > 0:
            test_dataset = subsample_dst(test_dataset, subsample)
        return DataLoader(
            test_dataset,
            batch_size=self.config.predict_batch_size,
            shuffle=shuffle,
>>>>>>> f0a431bc
            num_workers=8,
            pin_memory=True,
            persistent_workers=False,
            collate_fn=self.collate_fn,
            drop_last=False,
        )

    @property
    def collate_fn(self):
        return DefaultCollator(
            tokenizer=self.tokenizer,
            padding="longest",
            max_input_length=self.config.max_input_length,
            max_output_length=self.config.max_output_length,
            pad_to_multiple_of=8,
            return_tensors="pt",
            model_family=self.config.model_family,
            for_generation=self.for_generation,
            train_on_inputs=self.config.train_on_inputs,
        )

    def print_infos(self):
        from mttl.utils import logger

        if len(self.train_dataset) > 0:
            logger.info("Training steps: %s" % len(self.train_dataloader()))
            logger.info("Training samples: %s" % len(self.train_dataset))
        if self.dev_dataset is not None:
            logger.info("Validation steps: %s" % len(self.val_dataloader()))
            logger.info("Validation samples: %s" % len(self.dev_dataset))
        if self.test_dataset is not None:
            logger.info("Test steps: %s" % len(self.test_dataloader()))
            logger.info("Test samples: %s" % len(self.test_dataset))
        if self.task_names:
            logger.info("Number of tasks: %s" % len(self.task_names))

    @property
    def task_names(self):
        return self._task_names

    @property
    def task_to_id(self):
        return self._task_to_id

    def create_train_valid_split(self, dataset, validation_portion=None):
        # always use the same split for the dataset
        validation_portion = validation_portion or self.config.validation_portion

        if validation_portion is None:
            logger.warn(
                "No validation portion specified, no dev set available for this dataset."
            )
            return dataset, None

        n_tr_samples = int(len(dataset) * (1 - validation_portion))

        train_dataset, dev_dataset = torch.utils.data.random_split(
            dataset,
            [
                n_tr_samples,
                len(dataset) - n_tr_samples,
            ],
            generator=self.rng,
        )
        return train_dataset, dev_dataset

    def __init__(
        self, config: Union[DatasetConfig, Any], for_generation=False, val_mixin=None
    ):
        super().__init__()
        self.rng = torch.Generator().manual_seed(1234)
        self.config = config
        self._task_names = []
        self._task_to_id = {}
        self.val_mixin = val_mixin
        self.for_generation = for_generation
        self.tokenizer = get_tokenizer(config, for_generation=for_generation)
        self.setup_dataset()

    def setup(self, stage=None):
        pass

    def setup_dataset(self):
        pass


class AutoDataModule:
    @classmethod
    def create(cls, name, for_generation=False, val_mixin=False, **kwargs):
        from mttl.datamodule.mt_seq_to_seq_module import (
            FlanModule,
            FlanConfig,
            T0FlatModule,
            T0FlatConfig,
            FlatMultiTaskConfig,
            FlatMultiTaskModule,
        )
        from mttl.datamodule.mmlu_data_module import MMLUDataModule, MMLUDataConfig
        from mttl.datamodule.platypus_module import PlatypusModule
        from mttl.datamodule.alpaca_data_module import AlpacaDataModule
        from mttl.datamodule.t0_data_module import T0PretrainDataModule
        from mttl.datamodule.ni_data_module import NiDataModule

        if name in ["sordonia/t0-10k-flat", "sordonia/t0-1.6M-flat"]:
            return T0FlatModule(
                T0FlatConfig(dataset=name, **kwargs),
                for_generation=for_generation,
                val_mixin=val_mixin,
            )
        elif "adauni-v1-flat" in name or "platypus-flat" in name:
            return FlatMultiTaskModule(
                FlatMultiTaskConfig(dataset=name, **kwargs),
                for_generation=for_generation,
                val_mixin=val_mixin,
            )
        elif name in ["sordonia/flan-10k-flat", "sordonia/flan-debug-flat"]:
            return FlanModule(
                FlanConfig(dataset=name, **kwargs),
                for_generation=for_generation,
                val_mixin=val_mixin,
            )
        elif name in ["mmlu"]:
            return MMLUDataModule(
                MMLUDataConfig(dataset=name, **kwargs),
                for_generation=for_generation,
                val_mixin=val_mixin,
            )
        elif name in ["alpaca"]:
            return AlpacaDataModule(
                DatasetConfig(dataset=name, **kwargs),
                for_generation=for_generation,
                val_mixin=val_mixin,
            )
        elif name in ["platypus"]:
            return PlatypusModule(
                DatasetConfig(dataset=name, **kwargs),
                for_generation=for_generation,
                val_mixin=val_mixin,
            )
        elif name in ["t0"]:
            return T0PretrainDataModule(kwargs.pop("config"))
        elif name in ["ni"]:
            return NiDataModule(kwargs.pop("config"), for_generation=for_generation)
        else:
            raise ValueError(f"Unknown dataset {name}")<|MERGE_RESOLUTION|>--- conflicted
+++ resolved
@@ -269,11 +269,7 @@
 
 
 def subsample_dst(dataset, subsample: int):
-<<<<<<< HEAD
-    subsample = len(dataset) // subsample
-=======
     subsample = max(len(dataset) // subsample, 1)
->>>>>>> f0a431bc
     if isinstance(dataset, torch.utils.data.Subset):
         idxs = dataset.indices
         idxs = idxs[:subsample]
@@ -282,14 +278,11 @@
         idxs = torch.randperm(len(dataset))
         idxs = idxs[:subsample]
         dataset = torch.utils.data.Subset(dataset, idxs)
-<<<<<<< HEAD
-=======
     # hugginface datasets
     elif isinstance(dataset, HFDataset):
         # randomly select subsample indices
         dataset = dataset.select(np.random.choice(len(dataset), subsample))
 
->>>>>>> f0a431bc
     return dataset
 
 
@@ -309,22 +302,14 @@
             collate_fn=self.collate_fn,
         )
 
-<<<<<<< HEAD
-    def val_dataloader(self, subsample=None):
-=======
     def val_dataloader(self, subsample=None, shuffle=False):
->>>>>>> f0a431bc
         dev_dataset = self.dev_dataset
         if subsample and subsample > 0:
             dev_dataset = subsample_dst(dev_dataset, subsample)
         return DataLoader(
             dev_dataset,
             batch_size=self.config.predict_batch_size,
-<<<<<<< HEAD
-            shuffle=False,
-=======
             shuffle=shuffle,
->>>>>>> f0a431bc
             num_workers=8,
             pin_memory=True,
             persistent_workers=False,
@@ -332,8 +317,7 @@
             drop_last=False,
         )
 
-<<<<<<< HEAD
-    def test_dataloader(self, subsample=None):
+    def test_dataloader(self, subsample=None, shuffle=False):
         test_dataset = self.test_dataset
         if subsample and len(test_dataset) > subsample and subsample > 0:
             test_dataset = test_dataset.select(range(subsample))
@@ -341,17 +325,7 @@
         return DataLoader(
             test_dataset,
             batch_size=self.config.predict_batch_size,
-            shuffle=False,
-=======
-    def test_dataloader(self, subsample=None, shuffle=False):
-        test_dataset = self.test_dataset
-        if subsample and subsample > 0:
-            test_dataset = subsample_dst(test_dataset, subsample)
-        return DataLoader(
-            test_dataset,
-            batch_size=self.config.predict_batch_size,
             shuffle=shuffle,
->>>>>>> f0a431bc
             num_workers=8,
             pin_memory=True,
             persistent_workers=False,
