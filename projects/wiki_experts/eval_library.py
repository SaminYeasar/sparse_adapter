import os
import sys
import torch
import copy
import wandb
import numpy as np
from copy import deepcopy
from pytorch_lightning import seed_everything
import json

sys.path.append(os.path.join(os.path.dirname(__file__), "..", ".."))

from mttl.models.modifiers.expert_containers.expert_library import ExpertLibrary
from mttl.models.modifiers.expert_containers.selectors import PerTokenSelector
from mttl.models.modifiers.lora import LoRAConfig

from mttl.utils import logger, remote_login, setup_logging
from mttl.models.expert_model import MultiExpertModel
from mttl.models.expert_config import ExpertConfig

from mttl.evaluators.base import EvaluatorRunner, setup_evaluators
from mttl.models.modifiers.expert_containers.library_transforms import (
    WeightedLinearMerge,
    WeightedLinearMergeConfig,
    HiddenStateComputer,
    HiddenStateComputerConfig,
    TiesMerge,
    TiesMergeConfig,
    ArrowTransform,
    ArrowConfig,
    PhatgooseTransform,
    PhatgooseConfig,
)

from mttl.callbacks import LossCallback
from mttl.datamodule.base import get_datamodule
from mttl.evaluators.rouge_evaluator import RougeEvaluator
from projects.wiki_experts.src.utils.utils import TableLogger


def get_hidden_states(library, args):
    cfg = HiddenStateComputerConfig(
        use_base_model_only=args.use_base_model_only,
        max_samples_per_task=args.max_samples_per_task,
        name=args.expert_embeds_save_name,
        track=args.track,
        pool=args.pool,
    )
    output = HiddenStateComputer(cfg).transform(
        library, recompute=args.recompute_prototypes
    )

    return output


def get_arrow_embeddings(library, args):
    cfg = ArrowConfig(
        name=args.expert_embeds_save_name,
    )
    return ArrowTransform(cfg).transform(library, recompute=args.recompute_prototypes)


def get_phatgoose_embeddings(library, args):
    phatgoose_transform = PhatgooseTransform(
        PhatgooseConfig(
            n_steps=args.n_steps_pg,
            learning_rate=args.learning_rate_pg,
            name=args.expert_embeds_save_name,
        )
    )
    return phatgoose_transform.transform(
        library, default_args=args, recompute=args.recompute_prototypes
    )


def patch_prototypes(module, library, args, proto_inits=None):
    if not proto_inits and args.proto_init == "arrow":
        proto_inits = get_arrow_embeddings(library, args)
    elif not proto_inits and args.proto_init == "hidden":
        proto_inits = get_hidden_states(library, args)
    elif not proto_inits and args.proto_init == "phatgoose":
        proto_inits = get_phatgoose_embeddings(library, args)

    for mod in module.modules():
        if isinstance(mod, PerTokenSelector):
            patched_layer_name = mod.layer_name.replace(".selector", "")
            prototypes = []
            for expert_name in mod.expert_names:
                patched_layer_name = mod.layer_name.replace(".selector", "")
                layer_names = proto_inits[expert_name].keys()
                patched_layer_name = mod.layer_name.replace(".selector", "")
                valid_layer_names = [
                    k
                    for k in layer_names
                    if patched_layer_name in k  # k.startswith(patched_layer_name)
                ]
                assert len(valid_layer_names) <= 2, breakpoint()
                key = sorted(valid_layer_names)[0]
                proto = proto_inits[expert_name][key]
                if isinstance(proto, np.ndarray):
                    proto = torch.from_numpy(proto)

                prototypes += [proto.squeeze()]

            logger.info(
                f"setting prototypes for selector at {mod.layer_name} with hidden states from {key}"
            )
            prototypes = torch.stack(prototypes)
            mod.overwrite_prototypes(prototypes)


def eval_in_distribution(module, args: ExpertConfig, tasks):
    args.include_task_source = "*"
    transfer_table = TableLogger()

    for task in tasks:
        args.finetune_task_name = task
        args.predict_batch_size = 16
        if args.eval_metric in ["val_loss", "loss"]:
            dm = get_datamodule(args)
            evaluator = LossCallback(
                dm.val_dataloader(), output_dir=args.output_dir, name=task + "_val"
            )
            metric = evaluator.test(pl_module=module)

        elif args.eval_metric == "test_loss":
            dm = get_datamodule(args)
            evaluator = LossCallback(
                dm.test_dataloader(), output_dir=args.output_dir, name=task + "_test"
            )
            metric = evaluator.test(model=module)
        elif args.eval_metric == "rougeL":
            dm = get_datamodule(args, for_generation=True)
            evaluator = RougeEvaluator(
                datamodule=dm,
            )
            metric = evaluator.evaluate(
                module,
                split="test",
                verbose=False,
            )
        else:
            raise ValueError(f"Unknown eval metric {args.eval_metric}")
        if wandb.run is not None:
            wandb.log({f"test/{args.eval_metric}_{task}": metric})
        transfer_table.log({"task": task, args.eval_metric: metric})

    if wandb.run is not None:
        wandb.log(
            {f"mean_{args.eval_metric}": transfer_table.df[args.eval_metric].mean()}
        )

    transfer_table.log(
        {
            "task": "mean",
            args.eval_metric: transfer_table.df[args.eval_metric].mean(),
        }
    )
    transfer_table.log_final_table()


def run_eval(args: ExpertConfig):
    seed_everything(args.seed, workers=True)

    # get directory of the current file
    setup_logging(args.output_dir)

    logger.info("Args: {}".format(args.to_json()))

    remote_login(args.remote_token)

    exclude_phi_tasks = [
        "hellaswag_1_1_0",
        "ai2_arc_ARC_Challenge_1_0_0",
        "ai2_arc_ARC_Easy_1_0_0",
        "piqa_1_0_0",
        "winogrande_1_1_0",
        "bool_q_1_0_0",
        "openbookqa_0_1_0",
    ]

    library = ExpertLibrary.get_expert_library(
        repo_id=args.library_id,
        token=args.remote_token,
        exclude_selection=exclude_phi_tasks,
<<<<<<< HEAD
        # make_local=True,
=======
        destination_id=args.destination_library_id,
>>>>>>> 1778087d
    )
    an_expert = library[next(iter(library.keys()))]
    train_cfg = deepcopy(an_expert.training_config)

    # Transfer command line args to the saved config
    train_cfg.overwrite_eval_args(args)

    """ Parameter Merging Approaches """
    if args.merge_or_route in ["uniform", "ties"]:
        if args.merge_or_route == "uniform":
            expert = WeightedLinearMerge(WeightedLinearMergeConfig()).transform(library)
        elif args.merge_or_route == "ties":
            cfg = TiesMergeConfig(top_k=args.transform_sparsity)
            expert = TiesMerge(cfg).transform(library)

        module = MultiExpertModel(**vars(expert.training_config))
        module.add_expert_instance(expert, is_default=True)
    elif args.merge_or_route == "uniform_lora_after_op":
        # Here we merge the LoRA experts after the outer product we cannot really do it
        # with the lib transform, cause this would require storing large matrices in memory
        # Instead we do it with a uniform selector
        assert type(expert.expert_info.expert_config) == LoRAConfig
        train_cfg.router_selector = "uniform"
        train_cfg.lora_merge_after = True
        module = MultiExpertModel(**vars(train_cfg))
        module.add_experts_from_library(library)

    """ Routing Approaches """
    if args.merge_or_route in ["phatgoose", "arrow", "hidden"]:
        module = MultiExpertModel(**vars(train_cfg), device_map="auto")
        module.load_from_module_dict(library)
        patch_prototypes(module, library, train_cfg)

    elif args.merge_or_route == "oracle":
        """TaskNameSelector"""

        module = MultiExpertModel(**vars(train_cfg), device_map="auto")
        module.load_from_module_dict(library)

    module = module.to("cuda")
    from mttl.models.modifiers.expert_containers import Selector

    metric_logger = Selector.metric_logger

    if args.pipeline_eval_tasks == "in_distribution":
        tasks = [expert.expert_task_name for expert in library.data.values()]
        train_cfg.eval_metric = args.eval_metric
        scores = eval_in_distribution(module, args, tasks)
        return
    else:
        if args.pipeline_eval_tasks == "all":
            args.pipeline_eval_tasks = "arc-challenge,arc-easy,boolq,hellaswag,humaneval,mbpp,openbookqa,piqa,bbh-fast,winogrande"

        with torch.no_grad():
            runner: EvaluatorRunner = setup_evaluators(
                model_type=module.hparams.model,
                model_family=module.hparams.model_family,
                max_input_length=module.hparams.max_input_length,
                max_output_length=module.hparams.max_output_length,
                predict_batch_size=args.predict_batch_size,
                truncation_side=module.hparams.truncation_side,
                tasks=args.pipeline_eval_tasks,
                output_path=os.path.join(args.output_dir, "DOWNSTREAM"),
            )
            scores = runner.run(module)

    if len(metric_logger) > 0:
        task_table = metric_logger.pretty_table(match_on="task|.*uniform.*")
        layer_table = metric_logger.pretty_table(match_on="layer|.*uniform.*")
        print(task_table)
        print(layer_table)
        print(scores)

    if wandb.run is not None:
        wandb.log({f"downstream/{k}": v for k, v in scores.items()})
        if len(metric_logger) > 0:
            wandb.log({k: v.avg for k, v in metric_logger.meters.items()})

        wandb.finish()


if __name__ == "__main__":
    args = ExpertConfig.parse()
    run_eval(args)<|MERGE_RESOLUTION|>--- conflicted
+++ resolved
@@ -183,11 +183,7 @@
         repo_id=args.library_id,
         token=args.remote_token,
         exclude_selection=exclude_phi_tasks,
-<<<<<<< HEAD
-        # make_local=True,
-=======
         destination_id=args.destination_library_id,
->>>>>>> 1778087d
     )
     an_expert = library[next(iter(library.keys()))]
     train_cfg = deepcopy(an_expert.training_config)
