--- conflicted
+++ resolved
@@ -386,36 +386,38 @@
             scaling = scaling.squeeze(0)
 
             if weights.ndim == 1:
-<<<<<<< HEAD
+                assert not phi_2_align_heads
+                # skilled_loras_a is skills x split x d x r
+                # skilled_loras_b is skills x r x split x d
                 if merge_after:
+                    skilled_loras_a, skilled_loras_b = skilled_loras_a.flatten(
+                        1, 2
+                    ), skilled_loras_b.flatten(2, 3)
                     W = torch.matmul(skilled_loras_a, skilled_loras_b)
                     W = torch.einsum("s,sdr->dr", (weights, W))
-=======
-                assert not phi_2_align_heads
-
-                A = torch.einsum("s,sqdr->qdr", (weights, skilled_loras_a))
-                B = torch.einsum("s,srqd->rqd", (weights, skilled_loras_b))
-
-                # combine n_splits, and d_split into a single dimension
-                A, B = A.flatten(0, 1), B.flatten(1, 2)
->>>>>>> c029ee79
 
                     adapter_out = torch.matmul(input_lora, W) * scaling
                     del W
                 else:
-                    A = torch.einsum("s,sdr->dr", (weights, skilled_loras_a))
-                    B = torch.einsum("s,srd->rd", (weights, skilled_loras_b))
+                    A = torch.einsum("s,sqdr->qdr", (weights, skilled_loras_a))
+                    B = torch.einsum("s,srqd->rqd", (weights, skilled_loras_b))
+
+                    # combine n_splits, and d_split into a single dimension
+                    A, B = A.flatten(0, 1), B.flatten(1, 2)
 
                     # scaling is a float (only 1 skilled lora)
                     adapter_out = torch.matmul(torch.matmul(input_lora, A), B) * scaling
             elif weights.ndim == 2:
                 assert not phi_2_align_heads
-
                 # we are in the case in which we have a single skilled lora applied with different weights
-<<<<<<< HEAD
                 if merge_after:
+                    # skilled_loras_a is skills x split x d x r
+                    # skilled_loras_b is skills x r x split x d
+                    skilled_loras_a, skilled_loras_b = skilled_loras_a.flatten(
+                        1, 2
+                    ), skilled_loras_b.flatten(2, 3)
                     W = torch.matmul(skilled_loras_a, skilled_loras_b)
-                    W = torch.einsum("bs,sdr->bdr", (weights, W))
+                    W = torch.einsum("bs,sqdo->bqdo", (weights, W))
 
                     if input_lora.ndim == 2:
                         adapter_out = torch.einsum("bd,bdr->br", (input_lora, W))
@@ -424,58 +426,54 @@
                         adapter_out = torch.bmm(input_lora, W) * scaling
                     del W
                 else:
-                    A = torch.einsum("bs,sdr->bdr", (weights, skilled_loras_a))
-                    B = torch.einsum("bs,srd->brd", (weights, skilled_loras_b))
+                    A = torch.einsum("bs,sqdr->bqdr", (weights, skilled_loras_a))
+                    B = torch.einsum("bs,srqd->brqd", (weights, skilled_loras_b))
+
+                    # combine n_splits, and d_split into a single dimension
+                    A, B = A.flatten(1, 2), B.flatten(2, 3)
 
                     if input_lora.ndim == 2:
                         partial_out = torch.einsum("bd,bdr->br", (input_lora, A))
                         adapter_out = torch.einsum("br,brd->bd", (partial_out, B))
                         adapter_out = adapter_out * scaling
+                    elif input_lora.ndim == 3:
+                        adapter_out = torch.bmm(torch.bmm(input_lora, A), B) * scaling
                     else:
+                        raise NotImplementedError(
+                            "Only 2D and 3D inputs are supported."
+                        )
+            elif weights.ndim == 3:
+                if merge_after:
+                    raise ValueError("Merge after is not supported for 3D weights.")
+                else:
+                    # we are in the case in which we have a single skilled lora applied with different weights
+                    A = torch.einsum("bqs,sqdr->bqdr", (weights, skilled_loras_a))
+                    B = torch.einsum("bqs,srqd->brqd", (weights, skilled_loras_b))
+
+                    if (
+                        phi_2_align_heads and B.size(-1) // A.size(-2) == 3
+                    ):  # last only true for Wqkv weight
+                        # phi_2 formats the B as  "... (three h d) -> ... three h d"
+                        # We want to make sure that the `h` here aligns with n_splits, or `q` index
+                        bs, rank, n_splits, d_split = B.shape
+                        # (h, 3 * d) -> (h, 3, d)
+                        B = B.view(bs, rank, n_splits, 3, d_split // 3)
+                        # (bs, r, h, 3, d) -> (bs, r, 3, h, d) -> ... (bs, r, 3 * h * d)
+                        B = B.transpose(2, 3).reshape(bs, rank, n_splits, d_split)
+
+                    # combine n_splits, and d_split into a single dimension
+                    A, B = A.flatten(1, 2), B.flatten(2, 3)
+
+                    if input_lora.ndim == 2:
+                        partial_out = torch.einsum("bd,bdr->br", (input_lora, A))
+                        adapter_out = torch.einsum("br,brd->bd", (partial_out, B))
+                        adapter_out = adapter_out * scaling
+                    elif input_lora.ndim == 3:
                         adapter_out = torch.bmm(torch.bmm(input_lora, A), B) * scaling
-=======
-                A = torch.einsum("bs,sqdr->bqdr", (weights, skilled_loras_a))
-                B = torch.einsum("bs,srqd->brqd", (weights, skilled_loras_b))
-
-                # combine n_splits, and d_split into a single dimension
-                A, B = A.flatten(1, 2), B.flatten(2, 3)
-
-                if input_lora.ndim == 2:
-                    partial_out = torch.einsum("bd,bdr->br", (input_lora, A))
-                    adapter_out = torch.einsum("br,brd->bd", (partial_out, B))
-                    adapter_out = adapter_out * scaling
-                elif input_lora.ndim == 3:
-                    adapter_out = torch.bmm(torch.bmm(input_lora, A), B) * scaling
-                else:
-                    raise NotImplementedError("Only 2D and 3D inputs are supported.")
-            elif weights.ndim == 3:
-                # we are in the case in which we have a single skilled lora applied with different weights
-                A = torch.einsum("bqs,sqdr->bqdr", (weights, skilled_loras_a))
-                B = torch.einsum("bqs,srqd->brqd", (weights, skilled_loras_b))
-
-                if (
-                    phi_2_align_heads and B.size(-1) // A.size(-2) == 3
-                ):  # last only true for Wqkv weight
-                    # phi_2 formats the B as  "... (three h d) -> ... three h d"
-                    # We want to make sure that the `h` here aligns with n_splits, or `q` index
-                    bs, rank, n_splits, d_split = B.shape
-                    # (h, 3 * d) -> (h, 3, d)
-                    B = B.view(bs, rank, n_splits, 3, d_split // 3)
-                    # (bs, r, h, 3, d) -> (bs, r, 3, h, d) -> ... (bs, r, 3 * h * d)
-                    B = B.transpose(2, 3).reshape(bs, rank, n_splits, d_split)
-
-                # combine n_splits, and d_split into a single dimension
-                A, B = A.flatten(1, 2), B.flatten(2, 3)
-
-                if input_lora.ndim == 2:
-                    partial_out = torch.einsum("bd,bdr->br", (input_lora, A))
-                    adapter_out = torch.einsum("br,brd->bd", (partial_out, B))
-                    adapter_out = adapter_out * scaling
-                elif input_lora.ndim == 3:
-                    adapter_out = torch.bmm(torch.bmm(input_lora, A), B) * scaling
-                else:
-                    raise NotImplementedError("Only 2D and 3D inputs are supported.")
->>>>>>> c029ee79
+                    else:
+                        raise NotImplementedError(
+                            "Only 2D and 3D inputs are supported."
+                        )
         elif n_skills == 1:
             # this is basically standard lora forward, we are here by accident
             # !!!warning!!!! this ignores the weights
@@ -483,7 +481,11 @@
                 input, [sk_lora.to_loras()[0] for sk_lora in skilled_loras]
             )
         else:
-<<<<<<< HEAD
+            assert skilled_loras_a.shape[2] == 1, "Only 1 split is supported for now."
+            assert skilled_loras_b.shape[3] == 1, "Only 1 split is supported for now."
+
+            skilled_loras_a = skilled_loras_a.squeeze(2)
+            skilled_loras_b = skilled_loras_b.squeeze(3)
             if merge_after:
                 W = torch.matmul(
                     skilled_loras_a, skilled_loras_b
@@ -497,23 +499,6 @@
                     adapter_out = torch.einsum("bsd,bdo->bso", (input_lora, W))
                     adapter_out = adapter_out * scaling[:, None, None]
 
-=======
-            assert skilled_loras_a.shape[2] == 1, "Only 1 split is supported for now."
-            assert skilled_loras_b.shape[3] == 1, "Only 1 split is supported for now."
-
-            skilled_loras_a = skilled_loras_a.squeeze(2)
-            skilled_loras_b = skilled_loras_b.squeeze(3)
-
-            A = torch.einsum("bs,bsdr->bdr", (weights, skilled_loras_a))
-            B = torch.einsum("bs,bsrd->brd", (weights, skilled_loras_b))
-
-            # (n_examples, out_features)
-            if input_lora.ndim == 2:
-                partial_out = torch.einsum("bd,bdr->br", (input_lora, A))
-                adapter_out = torch.einsum("br,brd->bd", (partial_out, B))
-                adapter_out = adapter_out * scaling[:, None]
-            # (n_examples, seq_len, out_features)
->>>>>>> c029ee79
             else:
                 A = torch.einsum("bs,bsdr->bdr", (weights, skilled_loras_a))
                 B = torch.einsum("bs,bsrd->brd", (weights, skilled_loras_b))
