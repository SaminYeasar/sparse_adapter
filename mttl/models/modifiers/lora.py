--- conflicted
+++ resolved
@@ -413,13 +413,8 @@
                     # partial_out = torch.einsum("bd,sdr->bsr", (input_lora, A))
                     # adapter_out = torch.einsum("bsr,srd->sbd", (partial_out, B))
                     # adapter_out = torch.einsum("s,sbo->bo", (weights, adapter_out)) * scaling
-<<<<<<< HEAD
                     if input_lora.ndim == 2:
-                        # should be the same as:
-=======
-                    if input_lora.ndim == 2: 
                         # this option is for the test tests/test_lora.py::test_skilled_lora_parallel_merge_with_weights_and_merge_after
->>>>>>> 360b1c1a
                         adapter_out = torch.matmul(torch.matmul(input_lora, A), B)
                         adapter_out = (
                             torch.einsum("s,sbo->bo", (weights, adapter_out)) * scaling
