import json
import os
import ast
import argparse
from string import Template
from typing import Dict

from mttl.utils import logger
from transformers import TrainingArguments
from dataclasses import dataclass


class Config:
    def __init__(self, filenames=None, kwargs=None, raise_error=True, silent=False):
        # Stores personalization of the config file in a dict (json serializable)
        self._updated_kwargs = {}
        self.filenames = filenames
        self._set_defaults()

        if filenames:
            for filename in filenames.split("+"):
                if not os.path.exists(filename):
                    filename = os.path.join(
                        os.getenv("CONFIG_PATH", default="configs"), filename
                    )

<<<<<<< HEAD
                if not os.path.exists(filename) and ".json" not in filename:
                    filename = filename + ".json"

                self.update_kwargs(
                    json.load(open(filename)),
                    eval=False,
                    raise_error=raise_error,
                    silent=silent,
=======
                self.update_kwargs(
                    json.load(open(filename)), eval=False, raise_error=raise_error
>>>>>>> a91d6511
                )

        if kwargs:
            self.update_kwargs(kwargs, raise_error=raise_error, silent=silent)

        self.post_init()

    def post_init(self):
        pass

    def was_overridden(self, key):
        return key in self._updated_kwargs

    def was_default(self, key):
        return key not in self._updated_kwargs

<<<<<<< HEAD
    def update_kwargs(self, kwargs, eval=True, raise_error=True, silent=False):
=======
    def update_kwargs(self, kwargs, eval=True, raise_error=True):
>>>>>>> a91d6511
        for k, v in kwargs.items():
            if eval:
                try:
                    v = ast.literal_eval(v)
                except (ValueError, SyntaxError):
                    v = v
            else:
                v = v

            if not hasattr(self, k) and raise_error:
                raise ValueError(f"{k} is not in the config")

            if eval and not silent:
                logger.warn("Overwriting {} to {}".format(k, v))

            if k in ["data_dir", "output_dir"]:
                # this raises an error if the env. var does not exist
                v = Template(v).substitute(os.environ)

            setattr(self, k, v)
            self._updated_kwargs[k] = v

    def __getitem__(self, item):
        return getattr(self, item, None)

    def to_json(self):
        """
        Converts parameter values in config to json
        :return: json
        """
        import copy

        to_save = copy.deepcopy(self.__dict__)
        to_save.pop("_updated_kwargs")

        return json.dumps(to_save, indent=4, sort_keys=False)

    def save_config(self, output_dir):
        """
        Saves the config
        """
        os.makedirs(output_dir, exist_ok=True)

        with open(os.path.join(output_dir, "config.json"), "w+") as fout:
            fout.write(self.to_json())
            fout.write("\n")

    @classmethod
    def parse(
        cls,
        extra_kwargs=None,
        raise_error=True,
        parent=None,
        return_parser=False,
        c=None,
    ):
        import itertools

        # dont do it if called from jupyter notebook
        if c is None:
            parser = (
                argparse.ArgumentParser(parents=[parent])
                if parent
                else argparse.ArgumentParser()
            )
            parser.add_argument("-c", "--config_files", required=False)
            parser.add_argument("-k", "--kwargs", nargs="*", action="append")
            args = parser.parse_args()
        else:
            args = argparse.Namespace()
            args.kwargs = None
            args.config_files = c

        kwargs = {}
        if args.kwargs:
            kwargs_opts = list(itertools.chain(*args.kwargs))
            for value in kwargs_opts:
                key, _, value = value.partition("=")

                # allows multiple values for a given option when specified in the command line!
                if key in kwargs:
                    if type(kwargs[key]) != list:
                        kwargs[key] = [kwargs[key]]
                    kwargs[key].append(value)
                else:
                    kwargs[key] = value

        args.kwargs = kwargs
        if extra_kwargs:
            args.kwargs.update(extra_kwargs)

        config = cls(
            filenames=args.config_files, kwargs=args.kwargs, raise_error=raise_error
        )

        if return_parser:
            return config, args
        return config

    def _set_defaults(self):
        self.cache_dir = os.getenv("CACHE_DIR", "./cache")

        # Data config
        self.dataset = None
        self.custom_tasks_splits = None

        self.data_dir = os.getenv("TRAIN_DIR", "/tmp/")
        self.output_dir = os.getenv("OUTPUT_DIR", "./output")

        self.finetune_task_name = None
        self.example_to_ids_path = None  # path to clustering of data
        self.embeddings_path = None

        # NI related configs
        self.use_task_descriptions = False  # Use task descriptions
        self.max_num_instances_per_task = (
            100  # Max instances per training task (applies to NI)
        )
        self.num_pos_examples = (
            0  # Use some few-shot examples if possible (applies to NI)
        )

        self.task_prefix = None  # xfit has task prefixes detailing # of shots, seed, etc; this is automatically filled in at fine-tuning time
        self.exp_name = None
        self.wandb_project = None
        self.padding_side = "right"
        self.max_input_length = 512
        self.max_output_length = 64
        self.num_beams = 4
        self.append_another_bos = False
        self.do_lowercase = False
        self.freeze_embeds = False

        # T0 related configs
        self.use_t0_templates_as_tasks = (
            False  # if True, then t0 consists of 313 tasks, otherwise 38
        )
        self.use_t0_few_shot_training_set = False  # if True, then use 100 examples per task during training + 100 examples per validation task

        # Filtering configs, useful for flan flat, etc.
        self.include_template_type = "zs_noopt"
        self.include_task_source = "P3,Flan2021"

        # Training config
        self.compute_strategy = None
        self.padding_side = "right"
        self.scheduler = "linear_decay_with_warmup"
        self.checkpoint = None  # load from checkpoint
        self.checkpoint_step = None  # load from checkpoint in format of global_stepX.pt
        self.backbone_checkpoint = None  # load the backbone from here
        self.train_batch_size = 8
        self.predict_batch_size = 32
        self.learning_rate = 1e-3
        self.warmup_proportion = 0.06
        self.trainable_param_names = ".*"
        self.non_trainable_param_names = None
        self.weight_decay = 0.01
        self.adam_epsilon = 1e-8
        self.max_grad_norm = 0.1
        self.gradient_accumulation_steps = 1
        self.optimizer = "adamw"
        self.adafactor_scale_parameter = True
        self.adafactor_warmup_init = False
        self.adafactor_relative_step = False
        self.num_train_epochs = -1
        self.warmup_steps = -1
        self.total_steps = -1
        self.num_tasks_per_batch = None
        self.save_every = None
        self.eval_every = None
        self.debug = False
        self.seed = 42

        self.ni_online_eval = False  # zero-shot online eval for ni
        self.t0_online_eval = False  # zero-shot eval for t0
        self.early_stop_on_zero_shot = False  # zero-shot early stopping

        # auxiliary losses
        self.ortho_loss = 0.0  # orthogonality between skills
        self.task_loss = 0.0  # task prediction loss (mi between tasks and skills)
        self.l1_loss = 0.0  # sparsity of the logits
        self.mi_loss = (
            0.0  # mi between tasks and skills (difference of entropies method)
        )
        self.mc_loss = 0.0  # T-Few
        self.length_norm = 0.0  # T-Few
        self.unlikely_loss = 0.0  # T-Few
        self.poly_unlikely_loss = 0.0  # poly unlikelihood loss
        self.finetune_type = None  # ["F", "A", "Z", "MuZ", "Poly", "PolyRand"]
        self.finetune_skip_es = False  # skip early stopping while fine-tuning
        self.finetune_use_last_checkpoint = (
            False  # use always the best valid_perf checkpoint if available
        )

        self.model = None
        self.model_family = None  # model family, either "gpt" or "encdec"

        self.precision = "32"
        self.monitor_grad_alignment_on = None

        self.model_modifier = None
        self.adapter_type = None

        self.lora_rank = 16
        self.lora_dropout = 0.0
        self.lora_init_scale = 0.01
        self.lora_alpha = 1.0
        self.lora_warmup = False
        self.lora_init_b_random = False
        self.lora_dropout = 0.0

        # n-skills for router-based methods
        self.n_skills = 8
        self.n_tasks = None

        # which modules to modify and which layers for adapters
        self.modify_modules = None
        self.modify_layers = None

        """
        router_granularity : how granular is the module selection
        coarsegrained : 1 single selector across all linear layers
        coderwise : 2 selectors (1 for encoder, 1 for decoder)
        blockwise : 1 selector for each block of K attention layers (and layernorm)
        layerwise : 1 selector for each attention layer (and layernorm)
        finegrained : 1 selector for every linear layer
        """
        self.router_granularity = "finegrained"  # router granularity
        self.router_selector = None  # router selector
<<<<<<< HEAD
        self.router_weight_decay = None  # router weight decay
        self.router_learning_rate = None
=======
>>>>>>> a91d6511

        # Polytropon related hyper-parameters
        self.n_splits = 1  # number of splits for poly-s
        self.router_selector_cluster_temp = 1.0  # temperature for the cluster selector
        self.poly_average_correction = False  # correct the poly average
        self.poly_use_shared_skill = False  # use one skill shared by all tasks

        self.module_logits_relaxed_bernoulli = True
        self.module_logits_straight_through = False
        self.module_logits_learning_rate = 0.1
        self.adapters_learning_rate = None
        self.adapters_weight_decay = None
        self.module_logits_dropout = 0.0
        self.module_logits_l2_norm = False

<<<<<<< HEAD
        self.augment_mmlu: bool = False
=======

class ParseKwargs(argparse.Action):
    def __call__(self, parser, namespace, values, option_string=None):
        setattr(namespace, self.dest, dict())
        for value in values:
            key, value = value.split("=")
            getattr(namespace, self.dest)[key] = value
>>>>>>> a91d6511
<|MERGE_RESOLUTION|>--- conflicted
+++ resolved
@@ -24,7 +24,6 @@
                         os.getenv("CONFIG_PATH", default="configs"), filename
                     )
 
-<<<<<<< HEAD
                 if not os.path.exists(filename) and ".json" not in filename:
                     filename = filename + ".json"
 
@@ -33,10 +32,6 @@
                     eval=False,
                     raise_error=raise_error,
                     silent=silent,
-=======
-                self.update_kwargs(
-                    json.load(open(filename)), eval=False, raise_error=raise_error
->>>>>>> a91d6511
                 )
 
         if kwargs:
@@ -53,11 +48,7 @@
     def was_default(self, key):
         return key not in self._updated_kwargs
 
-<<<<<<< HEAD
     def update_kwargs(self, kwargs, eval=True, raise_error=True, silent=False):
-=======
-    def update_kwargs(self, kwargs, eval=True, raise_error=True):
->>>>>>> a91d6511
         for k, v in kwargs.items():
             if eval:
                 try:
@@ -287,11 +278,8 @@
         """
         self.router_granularity = "finegrained"  # router granularity
         self.router_selector = None  # router selector
-<<<<<<< HEAD
         self.router_weight_decay = None  # router weight decay
         self.router_learning_rate = None
-=======
->>>>>>> a91d6511
 
         # Polytropon related hyper-parameters
         self.n_splits = 1  # number of splits for poly-s
@@ -307,14 +295,4 @@
         self.module_logits_dropout = 0.0
         self.module_logits_l2_norm = False
 
-<<<<<<< HEAD
-        self.augment_mmlu: bool = False
-=======
-
-class ParseKwargs(argparse.Action):
-    def __call__(self, parser, namespace, values, option_string=None):
-        setattr(namespace, self.dest, dict())
-        for value in values:
-            key, value = value.split("=")
-            getattr(namespace, self.dest)[key] = value
->>>>>>> a91d6511
+        self.augment_mmlu: bool = False