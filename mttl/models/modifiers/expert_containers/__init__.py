from functools import partial
import re
from mttl.config import Config
from mttl.models.modifiers.expert_containers.selectors import *
from mttl.models.modifiers.expert_containers.expert_containers import *
from mttl.models.modifiers.kv_adapter import KVAdapter
from mttl.utils import logger


def get_selector(config: Config, **kwargs):
    if config.router_selector:
        if config.router_selector not in MULTI_EXPERT_ROUTERS:
            raise ValueError(f"Cannot find selector: {config.router_selector}")
        return MULTI_EXPERT_ROUTERS[config.router_selector](config, **kwargs)
    else:
        return None


def _extract_identifier(string, match_on="coder"):
    """Returns a unique identifier for the "chunk" of layers sharing the
    same underlying selector
    e.g. 'block' : 'encoder.block.0.layer.0.SelfAttention' -> 'encoder.block.0'
    """
    assert match_on in [
        "coarsegrained",
        "finegrained",
    ], "For expert router only coarsegrained and finegrained are supported"

    if match_on == "finegrained":
        return string.replace(".", "_")
    if match_on == "coarsegrained":
        return "shared"
    return string


def get_container_class(modifier: str):
    if modifier == "lora":
        return LoRAExpertContainer
    elif modifier == "kv_adapter":
        return KVExpertContainer
    else:
        raise ValueError(f"Cannot find modifier: {modifier}")


def add_expert_library_to_transformer(
    transformer,
    expert_library,
    action="route",
    default_expert=None,
    load_only_layers=None,
    selectors={},
    config=None,
):
    for expert_name, expert_dump in expert_library.items():
        add_expert_to_transformer(
            transformer,
            expert_name,
            expert_dump.expert_config,
            expert_dump.expert_weights,
            action=action,
            is_default=expert_name == default_expert,
            load_only_layers=load_only_layers,
            selectors=selectors,
            config=config,
        )


def add_expert_to_transformer(
    transformer,
    expert_name,
    expert_config,
    expert_weights,
    action="route",
    is_default=False,
    load_only_layers=None,
    selectors={},
    config=None,
):
    from mttl.models.modifiers.modify_model import get_modifier_type
    from mttl.models.modifiers.expert_containers.hard_prompts_container import (
        add_hard_prompt_to_transformer,
    )

    # create a shared container for the task id
    if not hasattr(transformer, "task_id_container"):
        transformer.task_id_container = {}

    model_modifier = get_modifier_type(expert_config)

    if model_modifier == "hard_prompt":
        return add_hard_prompt_to_transformer(
            transformer,
            expert_name,
            expert_config,
            expert_weights,
            action=action,
            is_default=is_default,
            selectors=selectors,
            config=config,
        )

    total_layers = 0
    added_layers = []

    for m_name, module in dict(transformer.named_modules()).items():
        if re.fullmatch(expert_config.modify_modules, m_name):
            for c_name, layer in dict(module.named_children()).items():
                if re.fullmatch(expert_config.modify_layers, c_name):
                    total_layers += 1
                    layer_name = f"{m_name}.{c_name}"

                    selector = None
                    if config is not None:
                        identifier = _extract_identifier(
                            layer_name, config.router_granularity
                        )
                        if identifier not in selectors.keys():
                            selectors[identifier] = get_selector(
                                config, info_container=transformer.task_id_container
                            )
                            if config.router_selector:
                                selectors[identifier].__layer_name__ = (
                                    identifier + ".selector"
                                )
                        selector = selectors[identifier]

                    if not isinstance(layer, ExpertContainer):
                        # create an expert lora container
                        CONTAINER_CLASS = get_container_class(model_modifier)
                        expert_container = CONTAINER_CLASS(
                            expert_config,
                            transformer.task_id_container,
                            layer,
                            selector,
                        )
                        expert_container.__layer_name__ = layer_name
                        setattr(
                            module,
                            c_name,
                            expert_container,
                        )
                    else:
                        expert_container = layer

                    # subset the relevant expert weights starting w __layer_name__
                    subset_expert_weights = {
                        k.replace(expert_container.__layer_name__ + ".", ""): v
                        for k, v in expert_weights.items()
                        if k.startswith(expert_container.__layer_name__)
                    }

<<<<<<< HEAD
                    # get the layer number
                    # pattern = r"\.\d\."
                    # match = re.search(pattern, expert_container.__layer_name__)
                    # layer_num = int(match.group(0).replace(".", ""))

=======
>>>>>>> 30b805e6
                    if load_only_layers:
                        layer_num = int(expert_container.__layer_name__.split(".")[2])

                        pos = load_only_layers.find("-")
                        sel = int(load_only_layers.replace("-", ""))

                        if pos == 0:
                            # add until layer number excluded
                            if layer_num >= sel:
                                continue
                        else:
                            if layer_num < sel:
                                continue

                    added_layers.append(expert_container.__layer_name__)
                    expert_container.add_expert(
                        expert_name,
                        expert_config,
                        subset_expert_weights,
                        action=action,
                        is_default=is_default,
                    )

    logger.info("Adding expert to layers %s", added_layers)
    return transformer<|MERGE_RESOLUTION|>--- conflicted
+++ resolved
@@ -149,14 +149,6 @@
                         if k.startswith(expert_container.__layer_name__)
                     }
 
-<<<<<<< HEAD
-                    # get the layer number
-                    # pattern = r"\.\d\."
-                    # match = re.search(pattern, expert_container.__layer_name__)
-                    # layer_num = int(match.group(0).replace(".", ""))
-
-=======
->>>>>>> 30b805e6
                     if load_only_layers:
                         layer_num = int(expert_container.__layer_name__.split(".")[2])
 
