import os
import torch

import json
from mttl.config import Config
import mttl.datamodule.task_sequences
import mttl.datamodule.task_cluster_flan
from mttl.utils import logger


class ExpertConfig(Config):
    def _set_defaults(self):
        super()._set_defaults()

        self.load_in_8bit = False
        self.wandb_project = None
        self.tensorboard = False
        self.hf_token_hub = None  # deprecated in favor of remote_token
        self.remote_token = None
        self.hf_lib_id = None  # deprecated in favor of library_id
        self.library_id = None
        self.hf_repo_id = None  # TODO: deprecate in favor of repository_id
        self.do_train = True

        # just a lame flag to 0 out all adapter weights
        self.baseline = False
        # sparsify adapter weights to this sparsity level
        self.sparsity = 0.0
        # only use a very small portion of the available experts
        self.subsample_library_experts = 0
        # rank / retrieve top k experts
        self.ranker_top_k = 1
        self.ranker_path = None
        self.ranker_model = None

        self.expert_name = None
        self.routing = "subject"
        self.mmlu_test_split = "test"
        self.load_module = None
        self.micro_batch_size = None
        self.validation_portion = 0.03

        self.use_instruct_template = False
        self.source_template = None
        self.augment_few_shot = 0

        self.subsample_train = None
        self.subsample_dev = None

        self.moe_num_experts = 8
        self.moe_emb_dim = 128
        self.moe_rkhs_dim = 512
        self.moe_ent_reg = 0.0
        self.moe_ent_free_bits = 0.0
        self.moe_top_k = -1

        self.data_dir = os.getenv("AMLT_DATA_DIR", "~/data/")
        self.output_dir = os.getenv("AMLT_OUTPUT_DIR", "tmp/instruction_learning/")

        self.mmlu_use_hard_prompt = None  # use a hard prompt for mmlu

        self.eval_mmlu_few_shot = True  # use few-shot for mmlu, default
        self.eval_mmlu_flag = False  # eval mmlu performance during training
        self.eval_rouge_flag = False  # eval rouge during training
        self.pipeline_eval_tasks = "all"

        self.eval_metric = "loss"
        self.use_vllm = False

        # for finetuning a library
        self.hf_repo_query = (
            None  # for retrieval, we take query expert from this library
        )
        self.sk = 5  # number of experts to retrieve from a library
        self.finetune_regime = None  # polylib_full, lib_mu, polylib_selector

        self.tasksets_path = None
        self.eval_before_training = True
        self.remove_experts = None
        self.create_transfer_matrix = False
        self.es_metric = "loss"
        self.n_ng_iterations = 30  # number of iterations for LoraHub

<<<<<<< HEAD
        self.save_each_epoch = False
        self.library_name = "library_debug"
        self.cluster_name = "cluster_1"

    def post_init(self, silent=False):
=======
        # for MBC
        self.mbc_num_clusters = 10  # number of clusters
        self.phi_2_align_heads = False
>>>>>>> 855de229

    def post_init(self, silent=False):
        self._load_deprecated_configs(silent)

        if self.micro_batch_size is None:
            self.micro_batch_size = self.train_batch_size

        # to reproduce setup in https://github.com/daanelson/alpaca-lora
        self.gradient_accumulation_steps = (
            self.train_batch_size // self.micro_batch_size
        )
        self.train_batch_size = self.micro_batch_size

        n_devices = torch.cuda.device_count()
        if n_devices > 1:
            logger.warn(
                "You have multiple GPUs, but your device count is not being taken "
                + "into account when computing `gradient_accumulation_steps`."
            )

        if self.finetune_task_name is not None and isinstance(
            self.finetune_task_name, str
        ):
            # resolve task keys
            task_names = []
            tasks = self.finetune_task_name.split(
                "+"
            )  # use "+" for assign multiple task set vars to be found in task_sequences

            task_sets = None
            # if self.tasksets_path is not None:
            #     task_sets = json.load(open(self.tasksets_path))

            for task_name in tasks:
                if task_sets is not None and task_name in task_sets:
                    task_names.extend(task_sets[task_name])
                else:
                    if task_name in mttl.datamodule.task_sequences.__dict__:
                        task_names.extend(
                            getattr(mttl.datamodule.task_sequences, task_name)
                        )
                    elif task_name in mttl.datamodule.task_cluster_flan.__dict__:
                        task_names.extend(
                            getattr(mttl.datamodule.task_cluster_flan, task_name)
                        )
                    else:
                        task_names.extend([task_name])
            self.finetune_task_name = ",".join(task_names)

    def _load_deprecated_configs(self, silent=False):
        """Load deprecated config keys and issue warnings."""
        key_map = {
            "hf_token_hub": "remote_token",
            "hf_lib_id": "library_id",
        }
        for old_key, new_key in key_map.items():
            old_key_value = getattr(self, old_key, None)
            if old_key_value is not None:
                if not silent:
                    logger.warn(
                        f"The `{old_key}` config is deprecated. "
                        f"Please use `{new_key}` instead."
                    )
                    if getattr(self, new_key, None) is None:
                        # Overwriting hf_lib_id to test
                        logger.warn(f"Overwriting {new_key} to {old_key_value}")
                    else:
                        logger.warn(
                            f"The `{new_key}` key is already set. "
                            f"Ignoring `{old_key}`."
                        )
                setattr(self, new_key, old_key_value)<|MERGE_RESOLUTION|>--- conflicted
+++ resolved
@@ -81,17 +81,13 @@
         self.es_metric = "loss"
         self.n_ng_iterations = 30  # number of iterations for LoraHub
 
-<<<<<<< HEAD
+        # for MBC
+        self.mbc_num_clusters = 10  # number of clusters
+        self.phi_2_align_heads = False
+
         self.save_each_epoch = False
         self.library_name = "library_debug"
         self.cluster_name = "cluster_1"
-
-    def post_init(self, silent=False):
-=======
-        # for MBC
-        self.mbc_num_clusters = 10  # number of clusters
-        self.phi_2_align_heads = False
->>>>>>> 855de229
 
     def post_init(self, silent=False):
         self._load_deprecated_configs(silent)
