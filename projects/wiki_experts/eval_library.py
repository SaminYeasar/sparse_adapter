--- conflicted
+++ resolved
@@ -179,7 +179,6 @@
         token=args.remote_token,
         exclude_selection=exclude_phi_tasks,
     )
-<<<<<<< HEAD
 
     # cfg = TiesMergeConfig(top_k=0.2)
     # ties_expert = TiesMerge(cfg).transform(library)
@@ -188,9 +187,6 @@
     module = MultiExpertModel(**vars(ave_expert.training_config)).to("cuda")
     module.add_expert_instance(ave_expert, is_default=True)
 
-=======
-    args_copy = None
->>>>>>> 515411cd
     if args.merge_or_route in ["uniform", "weighted"]:
         weights = None
         if args.merge_or_route == "weighted":
@@ -274,62 +270,40 @@
             if isinstance(mod, ExpertContainer):
                 mod.selector.set_prototypes(prototypes)
         module = module.to("cuda")
-    elif args.merge_or_route == "oracle":
-        # TaskNameSelector
-        an_expert = library[next(iter(library.keys()))]
-        args_copy: ExpertConfig = deepcopy(an_expert.training_config)
-        args_copy.output_dir = args.output_dir
-        args_copy.router_selector = "task_selector"
-        module = MultiExpertModel(**vars(args_copy), device_map="auto")
-        module.load_from_module_dict(library)
-
-    if os.environ.get("WANDB_API_KEY"):
-        import wandb
-
-        wandb.init(
-            project=os.environ.get("WANDB_PROJECT", "0shot_routing"),
-            config=dict(module.hparams),
-            name=os.environ.get("AMLT_JOB_NAME", None),
-        )
-
-    if args.pipeline_eval_tasks == "in_distribution":
-        tasks = [expert.expert_task_name for expert in library.data.values()]
-        scores = eval_in_distribution(module, args_copy or args, tasks)
-        return
-    else:
-        if args.pipeline_eval_tasks == "all":
-            args.pipeline_eval_tasks = "arc-challenge,arc-easy,boolq,hellaswag,humaneval,mbpp,openbookqa,piqa,bbh-fast,winogrande"
-
-        with torch.no_grad():
-            runner: EvaluatorRunner = setup_evaluators(
-                model_type=module.hparams.model,
-                model_family=module.hparams.model_family,
-                max_input_length=module.hparams.max_input_length,
-                max_output_length=module.hparams.max_output_length,
-                predict_batch_size=args.predict_batch_size,
-                truncation_side=module.hparams.truncation_side,
-                tasks=args.pipeline_eval_tasks,
-                output_path=os.path.join(args.output_dir, "DOWNSTREAM"),
-            )
-            scores = runner.run(module)
-
-        # try to fetch routing statistics
-        routing_stats = {}
-        if hasattr(module.model, "task_id_container"):
-            for task_name in module.model.task_id_container.keys():
-                if task_name == "routing_infos":
-                    continue
-
-                task_dict = module.model.task_id_container[task_name]
-                for k, v in task_dict.items():
-                    routing_stats[f"{task_name}/{k}"] = v
-
-        if wandb.run is not None:
-            wandb.log({f"downstream/{k}": v for k, v in scores.items()})
-            if len(routing_stats) > 0:
-                wandb.log(routing_stats)
-
-            wandb.finish()
+
+    if args.pipeline_eval_tasks == "all":
+        args.pipeline_eval_tasks = "arc-challenge,arc-easy,boolq,hellaswag,humaneval,mbpp,openbookqa,piqa,bbh-fast,winogrande"
+
+    with torch.no_grad():
+        runner: EvaluatorRunner = setup_evaluators(
+            model_type=module.hparams.model,
+            model_family=module.hparams.model_family,
+            max_input_length=module.hparams.max_input_length,
+            max_output_length=module.hparams.max_output_length,
+            predict_batch_size=args.predict_batch_size,
+            truncation_side=module.hparams.truncation_side,
+            tasks=args.pipeline_eval_tasks,
+            output_path=os.path.join(args.output_dir, "DOWNSTREAM"),
+        )
+        scores = runner.run(module)
+
+    # try to fetch routing statistics
+    routing_stats = {}
+    if hasattr(module.model, "task_id_container"):
+        for task_name in module.model.task_id_container.keys():
+            if task_name == "routing_infos":
+                continue
+
+            task_dict = module.model.task_id_container[task_name]
+            for k, v in task_dict.items():
+                routing_stats[f"{task_name}/{k}"] = v
+
+    if wandb.run is not None:
+        wandb.log({f"downstream/{k}": v for k, v in scores.items()})
+        if len(routing_stats) > 0:
+            wandb.log(routing_stats)
+
+        wandb.finish()
 
 
 if __name__ == "__main__":
