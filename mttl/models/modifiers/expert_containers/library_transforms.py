--- conflicted
+++ resolved
@@ -89,8 +89,7 @@
                         self.config.__dict__,
                         experts_embeddings[i],
                     )
-<<<<<<< HEAD
-        return experts_embeddings
+        return experts_embeddings, svd
 
 
 @dataclass
@@ -362,7 +361,4 @@
                         data=output[expert_name],
                         force=True,  # make sure we overwrite
                     )
-        return output
-=======
-        return experts_embeddings, svd
->>>>>>> 4a88cd6c
+        return output