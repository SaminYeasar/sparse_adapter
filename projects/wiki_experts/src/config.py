import os

from mttl.config import Config
import mttl.datamodule.task_sequences


class ExpertConfig(Config):
    def _set_defaults(self):
        super()._set_defaults()

        self.load_in_8bit = False
        self.wandb_project = None
        self.tensorboard = False
        self.hf_token_hub = None
        self.hf_lib_id = None
        self.hf_repo_id = None

        # just a lame flag to 0 out all adapter weights
        self.baseline = False
        # sparsify adapter weights to this sparsity level
        self.sparsity = 0.0
        # only use a very small portion of the available experts
        self.subsample_library_experts = 0
        # rank / retrieve top k experts
        self.ranker_top_k = 1
        self.ranker_path = None
        self.ranker_model = None

        self.expert_name = None
        self.routing = "subject"
        self.mmlu_test_split = "test"
        self.load_module = None
        self.module_graph = None
        self.micro_batch_size = None
        self.validation_portion = 0.03

        self.source_template = None
        self.augment_few_shot = 0

        self.moe_num_experts = 8
        self.moe_emb_dim = 128

        self.expand_val_set_w_downstream = False

        self.eval_mmlu_callbacks_every = 0
        self.eval_test_set_callback_every = 0
        self.eval_rougeL_callback_every = 0
        self.test_sets_callbacks = []

        self.use_custom_valid_callback = False  # if True use custom callback to early top on eval loss  instead of lightning callback

        self.data_dir = os.getenv("AMLT_DATA_DIR", "~/data/")
        self.output_dir = os.getenv("AMLT_OUTPUT_DIR", "tmp/instruction_learning/")

        self.mmlu_use_hard_prompt = None
        self.eval_mmlu_few_shot = True  # use few-shot for mmlu, default
        self.eval_mmlu_flag = False
        self.eval_metric = "loss"
        self.use_vllm = False

<<<<<<< HEAD
        self.reset_lr = False
        self.reset_optim = False
=======
        self.pipeline_eval_tasks = "piqa,arc-easy,arc-challenge"
>>>>>>> 907726c7

    def post_init(self):
        if self.micro_batch_size is None:
            self.micro_batch_size = self.train_batch_size

        # to reproduce setup in https://github.com/daanelson/alpaca-lora
        self.gradient_accumulation_steps = (
            self.train_batch_size // self.micro_batch_size
        )
        self.train_batch_size = self.micro_batch_size
        if self.finetune_task_name is not None and isinstance(
            self.finetune_task_name, str
        ):
            # resolve task keys
            task_names = []
            tasks = self.finetune_task_name.split(
                "+"
            )  # use "+" for assign multiple task set vars to be found in task_sequences
            for task_name in tasks:
                task_names.extend(
                    getattr(mttl.datamodule.task_sequences, task_name, task_name)
                )
            # if you want to assign a list
            # self.finetune_task_names = task_names
            # I would suggest re-adding ",", then splitting is handled in datamodule
            self.finetune_task_names = ",".join(task_names)<|MERGE_RESOLUTION|>--- conflicted
+++ resolved
@@ -58,12 +58,9 @@
         self.eval_metric = "loss"
         self.use_vllm = False
 
-<<<<<<< HEAD
         self.reset_lr = False
         self.reset_optim = False
-=======
         self.pipeline_eval_tasks = "piqa,arc-easy,arc-challenge"
->>>>>>> 907726c7
 
     def post_init(self):
         if self.micro_batch_size is None:
