--- conflicted
+++ resolved
@@ -31,13 +31,10 @@
     model_family: str = "gpt"
     train_on_inputs: bool = False
     finetune_task_name: str = None
-<<<<<<< HEAD
     subsample_train: int = None
     subsample_dev: int = None
     subsample_test: int = None
-=======
     subsample: int = -1
->>>>>>> b02241f3
 
 
 @dataclass
