--- conflicted
+++ resolved
@@ -10,9 +10,6 @@
 from torch import nn
 
 from mttl.logging import warn_once
-<<<<<<< HEAD
-from mttl.models.modifiers.base import MergeableModifier, Modifier, ModifierConfig
-=======
 from mttl.models.modifiers import register_modifier
 from mttl.models.modifiers.base import (
     Adapter,
@@ -20,7 +17,6 @@
     ModifierConfig,
     ModifyMixin,
 )
->>>>>>> b2833592
 
 
 @dataclass
@@ -31,13 +27,8 @@
     lora_init_b_random: bool = False
 
 
-<<<<<<< HEAD
-@Modifier.register("lora", config_cls=LoRAConfig)
-class LoRA(MergeableModifier):
-=======
 @register_modifier("lora", config_cls=LoRAConfig)
 class LoRA(Adapter, MergeableAdapterMixin, ModifyMixin):
->>>>>>> b2833592
     def __init__(
         self,
         config: LoRAConfig,
@@ -231,7 +222,7 @@
     phi_2_align_heads: bool = False
 
 
-@Modifier.register("skilled_lora", config_cls=SkilledLoRAConfig)
+@register_modifier("skilled_lora", config_cls=SkilledLoRAConfig)
 class SkilledLoRA(LoRA):
     def __init__(
         self,
@@ -268,12 +259,8 @@
             1, self.rank, self.n_splits, self.out_features // self.n_splits
         ).to(device=self.lora_a.device, dtype=self.lora_a.dtype)
 
-<<<<<<< HEAD
-    def add_skill(self, lora: Union[LoRA, "SkilledLoRA"]):
-=======
     def add_skill(self, lora: Union[LoRA, "SkilledLoRA"]) -> None:
         """Adds a skill to the skilled lora by copying the weights of the given lora."""
->>>>>>> b2833592
         self.lora_a.data = torch.cat(
             [
                 self.lora_a.data,
@@ -290,10 +277,7 @@
                 ),
             ]
         )
-<<<<<<< HEAD
-=======
-
->>>>>>> b2833592
+
         self.set_skill(lora, self.n_skills)
         self.n_skills += 1
 
