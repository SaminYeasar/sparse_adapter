--- conflicted
+++ resolved
@@ -256,150 +256,6 @@
             self.log(f"train/lr_{i}", pg["lr"])
         return total_loss
 
-<<<<<<< HEAD
-    def log_routing_metrics(self, stage="train"):
-        # we need to keep online mean ove rthe metrics over mictobatches (s.t. the metrics are calculated for the whole batch and not microbatches)
-        divs, entropies, specializations, names = [], [], [], []
-
-        for k, v in self.accumulate_metrics_batch.items():
-            names.append(k)                       
-            layer_routing_dist = torch.cat(v, dim=0)   # bs x n_splits x n_skills                        
-            
-            bs, n_skills, n_splits = layer_routing_dist.shape[0], layer_routing_dist.shape[2], layer_routing_dist.shape[1]
-            # calculate entropy and diversity over the full batch
-            layer_routing_dist_mean = layer_routing_dist.transpose(0, 1).mean(dim=1)  # n_splits x n_skills
-                
-            normalized_entropy = (entropy(layer_routing_dist) / np.log(n_skills) if n_skills > 1 else torch.zeros(bs, n_splits))  # ex x n_splits
-            average_normalized_entropy = normalized_entropy.mean(dim=0)  # n_splits
-            
-            # how different are the routinf for different examples? calculate MI, entropy of average - average entropy                
-            entropy_of_av_normalized = entropy(layer_routing_dist_mean) / np.log(n_skills) if n_skills > 1 else torch.zeros_like(layer_routing_dist_mean[0])
-                    
-            div = (entropy_of_av_normalized - average_normalized_entropy).mean()  # mean over n_splits                        
-            specialization = div - average_normalized_entropy            
-            divs.append(div.float().item())
-            entropies.append(average_normalized_entropy.float().item())
-            specializations.append(specialization.float().item())
-
-        # log mean over all layers divs and entropies
-        if len(divs) > 0:
-            self.log(
-                f"{stage}/div_layers_mean", torch.tensor(divs).mean(), on_step=True
-            )
-            self.log(
-                f"{stage}/entropy_layers_mean",
-                torch.tensor(entropies).mean(),
-                on_step=True,
-            )
-            self.log(
-                f"{stage}/diversity(H-MI)_layers_mean",
-                torch.tensor(specializations).mean(),
-                on_step=True,
-            )
-
-            if (
-                len(self.loggers) > 0
-                and isinstance(self.loggers[0], pl.loggers.wandb.WandbLogger)
-                and stage == "val"
-            ):
-                wandb_logger = self.loggers[0]
-                # bar plot with reduced memory size
-                plt.clf()
-                _ = plt.plot(range(len(divs)), divs)
-                wandb_logger.log_image(
-                    f"{stage}/div_layers_dist",
-                    [wandb.Image(plt)],
-                    step=self.global_step,
-                )
-                plt.clf()
-                _ = plt.plot(range(len(entropies)), entropies)
-                wandb_logger.log_image(
-                    f"{stage}/entropy_layers_dist",
-                    [wandb.Image(plt)],
-                    step=self.global_step,
-                )
-                plt.clf()
-                _ = plt.plot(range(len(specializations)), specializations)
-                wandb_logger.log_image(
-                    f"{stage}/diversity(MI-H)_layers_dist",
-                    [wandb.Image(plt)],
-                    step=self.global_step,
-                )
-                plt.clf()
-
-                # create csv table if not exists
-                csv_filename = (
-                    f"{self.hparams.output_dir}/{stage}/div_layers_dist_table.csv"
-                )
-                if not os.path.exists(csv_filename):
-                    os.makedirs(os.path.dirname(csv_filename), exist_ok=True)
-                    writer = csv.writer(open(csv_filename, "a"))
-                    writer.writerow(names)
-                with open(csv_filename, mode="a", newline="") as csv_file:
-                    writer = csv.writer(csv_file)
-                    writer.writerow(divs)
-
-                csv_filename = (
-                    f"{self.hparams.output_dir}/{stage}/entropy_layers_dist_table.csv"
-                )
-                if not os.path.exists(csv_filename):
-                    os.makedirs(os.path.dirname(csv_filename), exist_ok=True)
-                    writer = csv.writer(open(csv_filename, "a"))
-                    writer.writerow(names)
-                with open(csv_filename, mode="a", newline="") as csv_file:
-                    writer = csv.writer(csv_file)
-                    writer.writerow(entropies)
-
-                csv_filename = f"{self.hparams.output_dir}/{stage}/diversity(MI-H)_layers_dist_table.csv"
-                if not os.path.exists(csv_filename):
-                    os.makedirs(os.path.dirname(csv_filename), exist_ok=True)
-                    writer = csv.writer(open(csv_filename, "a"))
-                    writer.writerow(names)
-                with open(csv_filename, mode="a", newline="") as csv_file:
-                    writer = csv.writer(csv_file)
-                    writer.writerow(specializations)
-
-        self.accumulate_metrics_batch = defaultdict(list)
-
-    def on_validation_epoch_start(self) -> None:
-        self.accumulate_metrics_batch = defaultdict(list)
-        return super().on_validation_epoch_start()
-
-    def log_aux_loss_per_layer(self, aux_loss):
-        if isinstance(self.loggers[0], pl.loggers.wandb.WandbLogger):
-            wandb_logger = self.loggers[0]
-            plt.clf()
-            aux_loss = [l.detach().item() for l in aux_loss]
-            _ = plt.plot(range(len(aux_loss)), aux_loss)
-            wandb_logger.log_image(
-                "val/aux_loss_per_layer",
-                [wandb.Image(plt)],
-                step=self.global_step,
-            )  # , commit=False)
-            plt.clf()
-
-    def log_xrouter_W_norm(self):
-        return 
-        if isinstance(self.loggers[0], pl.loggers.wandb.WandbLogger):
-            from .vsmear import XRouter
-
-            norms = []
-            for n, layer in self.model.named_modules():
-                if isinstance(layer, XRouter):
-                    norms.append(layer.W_norm)
-            if len(norms) > 0:
-                wandb_logger = self.loggers[0]
-                plt.clf()
-                _ = plt.plot(range(len(norms)), norms)
-                wandb_logger.log_image(
-                    "val/xrouter_W_norm",
-                    [wandb.Image(plt)],
-                    step=self.global_step,
-                )
-                plt.clf()
-
-=======
->>>>>>> d7146cf6
     def validation_step(self, batch, batch_idx, log=True):
         loss = self.forward(batch, reduction="none")
         mean_loss = loss.sum() / loss.shape[0]
