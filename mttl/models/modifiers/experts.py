import re
import torch
from torch import nn
from typing import Any, Dict
from mttl.models.modifiers.base import MergeableAdapter
from mttl.models.modifiers.lora import LoRA, SkilledLoRA
from mttl.models.modifiers.llama_adapter import (
    KVAdapter,
    ParallelKVAdapters,
    ConcatKVAdapters,
)
from mttl.models.modifiers.expert_routing import Router
from mttl.utils import logger


<<<<<<< HEAD
=======
MULTI_EXPERT_ROUTERS = {}
EPS = 1e-8


def register_multi_expert_selector(name):
    print("Registering multi-expert selector..." + name)

    def _thunk(fn):
        if name in MULTI_EXPERT_ROUTERS:
            raise ValueError(
                f"Cannot register duplicate multi-expert selector ({name})"
            )
        MULTI_EXPERT_ROUTERS[name] = fn
        return fn

    return _thunk


def get_selector(config, **kwargs):
    if config.expert_routing:
        if config.expert_routing not in MULTI_EXPERT_ROUTERS:
            raise ValueError(f"Cannot find selector: {config.expert_routing}")
        return MULTI_EXPERT_ROUTERS[config.expert_routing](config, **kwargs)
    else:
        return None


class Router:
    @abstractmethod
    def forward(self, input, **kwargs):
        pass

    @abstractmethod
    def get_routing_weights(self):
        pass

    @abstractproperty
    def name(self):
        pass


def _extract_identifier(string, match_on="coder"):
    """Returns a unique identifier for the "chunk" of layers sharing the
    same underlying selector
    # e.g. 'block' : 'encoder.block.0.layer.0.SelfAttention' -> 'encoder.block.0'
    """

    if match_on == "finegrained":
        return string
    if match_on == "coarsegrained":
        return " "
    return string


@register_multi_expert_selector("poly_router")
class Multi_ExpertRouter(torch.nn.Module, Router):
    """
    Implements routing at a per-layer or pe-model level
    """

    def __init__(self, config, expert_names=[]):
        super().__init__()
        self.config = config
        self.expert_names: list = expert_names

        self.module_logits = nn.Parameter(
            torch.empty(len(expert_names)).uniform_(-1e-3, 1e-3)
        )

        self.__layer_name__ = f"poly_router"

    def resize_module_logits(self, expet_names: list):
        self.expert_names += expet_names
        self.module_logits.data = torch.empty(len(self.expert_names)).uniform_(
            -1e-3, 1e-3
        )

    @property
    def name(self):
        return f"{self.__layer_name__}"

    def forward(self, *args, **kwargs):
        module_logits = torch.sigmoid(self.module_logits)
        module_weights = module_logits / (module_logits.sum(dim=-1, keepdim=True) + EPS)
        return {k: v for k, v in zip(self.expert_names, module_weights)}

    def get_routing_weights(self):
        return self.forward()


>>>>>>> 08f29ee6
def add_expert_to_transformer(
    transformer,
    expert_name,
    expert_config,
    expert_weights,
    action="route",
    is_default=False,
    load_only_layers=None,
    selectors={},
<<<<<<< HEAD
    global_config=None,
=======
    config=None,
>>>>>>> 08f29ee6
):
    # create a shared container for the task id
    if not hasattr(transformer, "task_id_container"):
        transformer.task_id_container = {}

    total_layers = 0
    added_layers = []

    for m_name, module in dict(transformer.named_modules()).items():
        if re.fullmatch(expert_config.modify_modules, m_name):
            for c_name, layer in dict(module.named_children()).items():
                if re.fullmatch(expert_config.modify_layers, c_name):
                    total_layers += 1
                    layer_name = f"{m_name}.{c_name}"
                    selector = None
                    if (
                        global_config.task_agnostic_routing
                        and "kv_adapter" in expert_config.model_modifier
                    ):
                        selector = 1

                    selector = None
                    if config is not None:
                        identifier = _extract_identifier(
                            layer_name, config.router_granularity
                        )
                        if identifier not in selectors.keys():
                            selectors[identifier] = get_selector(config)
                            if config.expert_routing:
                                selectors[identifier].__layer_name__ = (
                                    identifier + ".selector"
                                )
                        selector = None
                        if identifier in selectors.keys():
                            selector = selectors[identifier]

                    if type(layer) != ExpertContainer:
                        # create an expert lora container
                        expert_container = ExpertContainer(
                            expert_config,
                            transformer.task_id_container,
                            layer,
<<<<<<< HEAD
                            selector=selector,
=======
                            selector,
>>>>>>> 08f29ee6
                        )
                        expert_container.__layer_name__ = layer_name
                        setattr(
                            module,
                            c_name,
                            expert_container,
                        )
                    else:
                        expert_container = layer

                    # subset the relevant expert weights starting w __layer_name__
                    subset_expert_weights = {
                        k.replace(expert_container.__layer_name__ + ".", ""): v
                        for k, v in expert_weights.items()
                        if k.startswith(expert_container.__layer_name__)
                    }

                    layer_num = int(expert_container.__layer_name__.split(".")[2])

                    if load_only_layers:
                        pos = load_only_layers.find("-")
                        sel = int(load_only_layers.replace("-", ""))

                        if pos == 0:
                            # add until layer number excluded
                            if layer_num >= sel:
                                continue
                        else:
                            if layer_num < sel:
                                continue

                    added_layers.append(expert_container.__layer_name__)
                    expert_container.add_expert(
                        expert_name,
                        expert_config,
                        subset_expert_weights,
                        action=action,
                        is_default=is_default,
                    )

    logger.info("Adding expert to layers %s", added_layers)
    return transformer


class ExpertContainer(MergeableAdapter):
    def __init__(self, config, task_id_container, layer, selector=None):
        super().__init__()
        self.config = config
        self.layer = layer
        self.selector = selector

        if (
            not isinstance(self.layer, nn.Linear)
            and "kv_adapter" not in self.config.model_modifier
        ):
            raise ValueError(
                "Expert containers for layers other than nn.Linear have not been implemented."
            )

        self.info_container = task_id_container
        self.default_expert_name = None
        self.merged_expert_names = []
        self.experts = nn.ModuleDict({})

    def add_expert(
        self,
        name: str,
        expert_config: Any,
        expert_weights: Dict[str, torch.Tensor],
        action="merge",
        is_default=False,
    ) -> None:
        if name in self.experts:
            raise ValueError("An expert with name {} already exists.".format(name))

        if is_default and action == "merge":
            raise ValueError(
                "Cannot set is_default if this expert is merged, change to 'route'."
            )

        # hack this for now, but build a proper config for each module
        if expert_config.model_modifier == "lora":
            expert_module = LoRA(expert_config, self.layer)
        elif expert_config.model_modifier == "kv_adapter":
            expert_module = KVAdapter(expert_config, self.layer)
        else:
            raise NotImplementedError(
                "ExpertContainer only supports LoRA/KVAdapter experts."
            )

        expert_module.load_adapter_weights(expert_weights)

        if action == "merge":
            # weight is merged with layer so we can discard it now
            if expert_config.model_modifier == "lora":
                expert_module.merge_with_layer()
                self.merged_expert_names.append(name)
            else:
                raise NotImplementedError("Merging experts only supports LoRA experts.")
        else:
            # we keep track of the expert weights
            self.experts[name] = expert_module
        if is_default:
            self.default_expert_name = name

    def merge_experts_together(self, weights=None):
        """
        Merges experts to one expert according to weights, if weights are not given, it uses the selector to get the weights.
        Does not merge the layer.
        """
        if weights is None:
            assert self.selector is not None
            weights: dict = self.selector.get_routing_weights()

        merged_weights = {}
        for name, expert in self.experts.items():
            assert name in weights, f"Weight for expert {name} is not given"
            expert_state_dict = expert.state_dict()
            weight = weights[name]
            for k, v in expert_state_dict.items():
                value = weight * v
                if k in merged_weights:
                    merged_weights[k] += value
                else:
                    merged_weights[k] = value
        self.experts = nn.ModuleDict({})
        self.add_expert("merged_expert", self.config, merged_weights, action="route")

    def merge_with_layer(self):
        if len(self.experts) > 0:
            for name, expert_module in self.experts.items():
                assert isinstance(
                    expert_module, LoRA
                ), "Only LoRA experts can be merged with the layer for now."
                expert_module.merge_with_layer()
                self.merged_expert_names.append(name)
                self.experts.pop(name)

    def weighted_route(self, input, task_weights, **kwargs):
        """
        Route all examples according to the weights given in the weights dictionary: expert_name -> weight
        """
        load_experts = []
        weights = []

        for task_name, weight in task_weights.items():
            load_experts.append(self.experts[task_name])
            weights.append(weight)
        # assume all experts are loras
        output = SkilledLoRA.weighted_merge_forward(
            input, load_experts, weights, merge_after=True, **kwargs
        )
        return output

    def route_with_task_name(self, input, task_names, **kwargs):
        """
        Route according to the task name information
        """
        load_experts = []

        for task_name in task_names:
            if task_name not in self.experts:
                if not self.default_expert_name:
                    raise ValueError(
                        "The expert for this task {} does not exists. Consider setting a default expert!".format(
                            task_name
                        )
                    )
                else:
                    selected_expert = self.default_expert_name
            else:
                selected_expert = task_name
            load_experts.append(self.experts[selected_expert])

        # For now, let's assume that all experts are of the same type
        expert_cls = type(load_experts[0])
        assert all(isinstance(expert, expert_cls) for expert in load_experts)

        if expert_cls == LoRA:
            output = expert_cls.parallel_linear_forward(input, load_experts, **kwargs)
        elif expert_cls == KVAdapter:
            fused_adapter = ParallelKVAdapters(load_experts)
            output = fused_adapter(input, **kwargs)

        return output

    def forward(self, input, **kwargs):
        task_names = self.info_container["routing_infos"].task_names
        if task_names and (
            any(task_name not in self.experts for task_name in task_names)
            and not self.default_expert_name
            and len(self.experts)
        ):
            raise ValueError(
                "Experts for all tasks have not been loaded! Set a default expert?"
            )

        # if it has some routing experts *and* task names, then we can route
        if (
            len(self.experts)
            and self.selector is None
            and not self.config.task_agnostic_routing
        ):
            assert (
                task_names is not None
            ), "Task names are not given: set router or merge experts into the layer."
            output = self.route_with_task_name(input, task_names, **kwargs)
        elif len(self.experts) and self.selector is not None:
            if "kv_adapter" in self.config.model_modifier:
                fused_adapter = ConcatKVAdapters(self.experts.values())
                output = fused_adapter(input, **kwargs)
            else:
                weights: Dict = self.selector(input)
                output = self.weighted_route(input, weights, **kwargs)
        else:
            ###############################################################
            ## no experts -- no routing, experts were merged into the layer
            output = self.layer(input, **kwargs)
        return output<|MERGE_RESOLUTION|>--- conflicted
+++ resolved
@@ -13,99 +13,6 @@
 from mttl.utils import logger
 
 
-<<<<<<< HEAD
-=======
-MULTI_EXPERT_ROUTERS = {}
-EPS = 1e-8
-
-
-def register_multi_expert_selector(name):
-    print("Registering multi-expert selector..." + name)
-
-    def _thunk(fn):
-        if name in MULTI_EXPERT_ROUTERS:
-            raise ValueError(
-                f"Cannot register duplicate multi-expert selector ({name})"
-            )
-        MULTI_EXPERT_ROUTERS[name] = fn
-        return fn
-
-    return _thunk
-
-
-def get_selector(config, **kwargs):
-    if config.expert_routing:
-        if config.expert_routing not in MULTI_EXPERT_ROUTERS:
-            raise ValueError(f"Cannot find selector: {config.expert_routing}")
-        return MULTI_EXPERT_ROUTERS[config.expert_routing](config, **kwargs)
-    else:
-        return None
-
-
-class Router:
-    @abstractmethod
-    def forward(self, input, **kwargs):
-        pass
-
-    @abstractmethod
-    def get_routing_weights(self):
-        pass
-
-    @abstractproperty
-    def name(self):
-        pass
-
-
-def _extract_identifier(string, match_on="coder"):
-    """Returns a unique identifier for the "chunk" of layers sharing the
-    same underlying selector
-    # e.g. 'block' : 'encoder.block.0.layer.0.SelfAttention' -> 'encoder.block.0'
-    """
-
-    if match_on == "finegrained":
-        return string
-    if match_on == "coarsegrained":
-        return " "
-    return string
-
-
-@register_multi_expert_selector("poly_router")
-class Multi_ExpertRouter(torch.nn.Module, Router):
-    """
-    Implements routing at a per-layer or pe-model level
-    """
-
-    def __init__(self, config, expert_names=[]):
-        super().__init__()
-        self.config = config
-        self.expert_names: list = expert_names
-
-        self.module_logits = nn.Parameter(
-            torch.empty(len(expert_names)).uniform_(-1e-3, 1e-3)
-        )
-
-        self.__layer_name__ = f"poly_router"
-
-    def resize_module_logits(self, expet_names: list):
-        self.expert_names += expet_names
-        self.module_logits.data = torch.empty(len(self.expert_names)).uniform_(
-            -1e-3, 1e-3
-        )
-
-    @property
-    def name(self):
-        return f"{self.__layer_name__}"
-
-    def forward(self, *args, **kwargs):
-        module_logits = torch.sigmoid(self.module_logits)
-        module_weights = module_logits / (module_logits.sum(dim=-1, keepdim=True) + EPS)
-        return {k: v for k, v in zip(self.expert_names, module_weights)}
-
-    def get_routing_weights(self):
-        return self.forward()
-
-
->>>>>>> 08f29ee6
 def add_expert_to_transformer(
     transformer,
     expert_name,
@@ -115,11 +22,8 @@
     is_default=False,
     load_only_layers=None,
     selectors={},
-<<<<<<< HEAD
+    config=None,
     global_config=None,
-=======
-    config=None,
->>>>>>> 08f29ee6
 ):
     # create a shared container for the task id
     if not hasattr(transformer, "task_id_container"):
@@ -141,32 +45,13 @@
                     ):
                         selector = 1
 
-                    selector = None
-                    if config is not None:
-                        identifier = _extract_identifier(
-                            layer_name, config.router_granularity
-                        )
-                        if identifier not in selectors.keys():
-                            selectors[identifier] = get_selector(config)
-                            if config.expert_routing:
-                                selectors[identifier].__layer_name__ = (
-                                    identifier + ".selector"
-                                )
-                        selector = None
-                        if identifier in selectors.keys():
-                            selector = selectors[identifier]
-
                     if type(layer) != ExpertContainer:
                         # create an expert lora container
                         expert_container = ExpertContainer(
                             expert_config,
                             transformer.task_id_container,
                             layer,
-<<<<<<< HEAD
                             selector=selector,
-=======
-                            selector,
->>>>>>> 08f29ee6
                         )
                         expert_container.__layer_name__ = layer_name
                         setattr(
