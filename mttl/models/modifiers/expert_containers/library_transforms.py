--- conflicted
+++ resolved
@@ -436,15 +436,8 @@
 
             if self.config.use_base_model_only and self.config.model is not None:
                 training_config.model = self.config.model
-<<<<<<< HEAD
             training_config.device_map = "cuda"
             model = MultiExpertModel(**vars(training_config))
-=======
-
-            from mttl.models.expert_model import MultiExpertModel
-
-            model = MultiExpertModel(**vars(training_config)).to("cuda")
->>>>>>> 19b5513f
 
             if not self.config.use_base_model_only:
                 model.add_expert_instance(expert, is_default=True)
