--- conflicted
+++ resolved
@@ -79,7 +79,6 @@
                 module_data.expert_weights,
                 action=action,
                 is_default=module_name == "default",
-<<<<<<< HEAD
                 selectors=self.selectors,
                 config=self.hparams,
             )
@@ -88,11 +87,6 @@
         for _, selector in self.selectors.items():
             if selector is not None:
                 selector.resize_module_logits(self.experts)
-=======
-            )
-            self.experts.append(module_name)
-        self.expert_info.parent_node = graph.dumps()
->>>>>>> 7a2f9eea
 
     def convert_container_to_expert(self, expert_name):
         loaded_expert = None
