import copy
import os
from functools import partial
from tempfile import TemporaryDirectory
from typing import Callable, Union

import seaborn as sns
import wandb
from matplotlib import pyplot as plt
from pytorch_lightning import seed_everything

<<<<<<< HEAD
from mttl.arguments import Args, EvaluationConfig, ExpertConfig
=======
from mttl.arguments import Args, EvaluationConfig
>>>>>>> 36b612bd
from mttl.datamodule.base import get_datamodule
from mttl.evaluators.evaluators import (
    Evaluator,
    ExtendedMMLUEvaluator,
    ExtendedRougeEvaluator,
)
from mttl.logging import TableLogger, init_wandb_logger, logger
from mttl.models.library.expert import Expert, load_expert
from mttl.models.library.expert_library import ExpertLibrary, LocalExpertLibrary
from mttl.models.lightning.expert_module import ExpertModule
from mttl.utils import remote_login
from mttl.vllm_engines.engines import free_memory


class TransferMatrixConfig(EvaluationConfig):
    only_diagonal = False
    eval_base = True
    transfer_matrix_split = "test"


def eval_expert_on_task(
    task,
    module_constructor: Union[Callable, ExpertModule],
    expert: Expert,
    evaluator_train=None,
    evaluator_valid=None,
    evaluator_test=None,
    debug=False,
):
    module = None
    logger.info(f"Evaluating perf for {task}")

    if expert is not None:
        model_copy: ExpertModule = (
            module_constructor
            if isinstance(module_constructor, ExpertModule)
            else module_constructor()
        )
        assert all(
            [
                key in model_copy.model.state_dict()
                for key in expert.expert_weights.keys()
            ]
        )
        model_copy.model.load_state_dict(expert.expert_weights, strict=False)
        module = model_copy

    if module is None:
        module = (
            module_constructor
            if isinstance(module_constructor, ExpertModule)
            else module_constructor()
        )

    result = {}
    if debug:
        result["test"] = 0.5
        return result
    if evaluator_train is not None:
        scores_base_train = evaluator_train.evaluate(module)
        result["train"] = scores_base_train[task]["mean"]
    if evaluator_valid is not None:
        score_base_valid = evaluator_valid.evaluate(module)
        result["valid"] = score_base_valid[task]["mean"]
    if evaluator_test is not None:
        score_base_test = evaluator_test.evaluate(module)
        result["test"] = score_base_test[task]["mean"]
    del module
    free_memory()
    return result


def eval_all_experts_on_task(
    task_eval_on,
    module_constructor: Union[Callable, ExpertModule],
    expert_lib,
    evaluator: Evaluator = None,
    only_diagonal=False,
):
    log_row = {}
    for expert_name, expert in expert_lib.items():
        if only_diagonal and expert.expert_info.expert_task_name != task_eval_on:
            continue

        score = eval_expert_on_task(
            task_eval_on,
            module_constructor,
            expert,
            evaluator_test=evaluator,
        )
        log_row[expert_name] = score["test"]
    return log_row


def prepare_evaluator(
    args: Args,
    dataset,
    tasks,
    split=None,
    subsample=-1,
    for_generation=None,
):
    from mttl.models.lightning.callbacks import TestLossEvaluator

    if args.eval_metric == "loss":
        EVAL_CLASS = TestLossEvaluator
        for_generation = for_generation if for_generation is not None else False
    elif args.eval_metric == "rougeL":
        EVAL_CLASS = ExtendedRougeEvaluator
        for_generation = for_generation if for_generation is not None else True
    elif args.eval_metric == "acc":
        assert "mmlu" in dataset
        EVAL_CLASS = ExtendedMMLUEvaluator
        for_generation = for_generation if for_generation is not None else True
    else:
        raise ValueError(f"Unknown eval metric {args.eval_metric}")

    args_copy = copy.deepcopy(args)
    args_copy.dataset = dataset
    args_copy.finetune_task_name = tasks
    args_copy.validation_portion = 0.0
    dm = get_datamodule(args_copy, for_generation=for_generation)

    if split is not None:
        evaluator = EVAL_CLASS(
            datamodule=dm,
            subsample=subsample,
            name=tasks,
            split=split,
            use_vllm=args.use_vllm,
        )
        return evaluator

    return partial(
        EVAL_CLASS,
        datamodule=dm,
        name=tasks,
        use_vllm=args.use_vllm,
    )


def create_transfer_matrix(args, checkpoint):
    config = TransferMatrixConfig()

    for k, v in vars(args).items():
        if k in vars(config):
            setattr(config, k, v)

    config.eval_base = False
    config.eval_metric = "rougeL"

    expert: Expert = load_expert(checkpoint)
    expert.expert_info.expert_name = str(args.finetune_task_name)
    expert.expert_info.expert_task_name = str(args.finetune_task_name)

    temp_dir = TemporaryDirectory()
    destination = temp_dir.name

    LocalExpertLibrary.from_expert_dict({"checkpoint": expert}, destination=destination)

    config.library_id = destination
    config.finetune_task_name = (
        args.finetune_task_name.split(",")
        if not isinstance(args.finetune_task_name, list)
        else args.finetune_task_name
    )

    if len(config.finetune_task_name) < 50:
        run_eval(config, debug=False)

    ########################
    temp_dir.cleanup()


def produce_transfer_matrix(
    args: TransferMatrixConfig,
    expert_lib: ExpertLibrary,
    tasks: list,
    module=None,
):
    """
    Eval each module in expert_lib on each subject in subjects.
    """
    # sort tasks to first include tasks for which modules are available
    tasks = [t for t in expert_lib.tasks if t in tasks] + [
        t for t in tasks if t not in expert_lib.tasks
    ]

    transfer_table = TableLogger()
    args.device_map = "cpu"

    for task_eval_on in tasks:
        log_row = {}
        log_row["eval_task"] = task_eval_on

        evaluator: Evaluator = prepare_evaluator(
            args, args.dataset, tasks=task_eval_on, split=args.transfer_matrix_split
        )
        module = ExpertModule(**vars(args))

        log_row_task = eval_all_experts_on_task(
            task_eval_on,
            module,
            expert_lib,
            evaluator=evaluator,
            only_diagonal=args.only_diagonal,
        )
        log_row.update(log_row_task)
        if args.eval_base:
            # eval on base model
            log_row["base"] = eval_expert_on_task(
                task_eval_on, module, expert=None, evaluator_test=evaluator
            )["test"]

        print(transfer_table.df)
        transfer_table.log(log_row)
        transfer_table.log_final_table()
        transfer_table.df.to_csv(os.path.join(args.output_dir, "transfer_matrix.csv"))

    transfer_table.means()
    return transfer_table


def run_eval(args: TransferMatrixConfig, debug=None):
    """
    Given a library_id, create transfer matrix: each expert is evaluated on each other expert's dataset.
    """
    seed_everything(args.seed, workers=True)

    if wandb.run is None:
        init_wandb_logger(args)

    remote_login(token=args.remote_token)

    print("###### Tasks", args.finetune_task_name)
    expert_lib = ExpertLibrary.get_expert_library(
        repo_id=args.library_id,
        token=args.remote_token,
        destination_id=args.destination_library_id,
    )

    transfer_table: TableLogger = produce_transfer_matrix(
        args, expert_lib, tasks=args.finetune_task_name
    )

    transfer_table.log_final_table()
    transfer_matrix = transfer_table.df
    transfer_matrix = transfer_matrix.set_index("eval_task")

    if wandb.run is not None:
        try:
            _size = 1 * len(transfer_matrix.columns)
            plt.figure(figsize=(_size, _size))
            ax = sns.heatmap(transfer_matrix, annot=True, linewidth=0.5)
            ax.figure.tight_layout()
            wandb.log({"transfer_matrix_heatmap": wandb.Image(ax.get_figure())})
        except Exception as e:
            print(e)

    plt.clf()
    print("Transfer matrix", transfer_matrix)
    transfer_matrix.to_csv(os.path.join(args.output_dir, "transfer_matrix.csv"))
    return transfer_matrix


if __name__ == "__main__":
    args = TransferMatrixConfig.parse()
    run_eval(args)<|MERGE_RESOLUTION|>--- conflicted
+++ resolved
@@ -9,11 +9,7 @@
 from matplotlib import pyplot as plt
 from pytorch_lightning import seed_everything
 
-<<<<<<< HEAD
-from mttl.arguments import Args, EvaluationConfig, ExpertConfig
-=======
 from mttl.arguments import Args, EvaluationConfig
->>>>>>> 36b612bd
 from mttl.datamodule.base import get_datamodule
 from mttl.evaluators.evaluators import (
     Evaluator,
