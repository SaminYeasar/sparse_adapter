--- conflicted
+++ resolved
@@ -51,28 +51,18 @@
         # because in successive generation steps, the input is going to be only the encoding for the last token
         self._router_input_cache = None
 
-<<<<<<< HEAD
-        self.prior_router = nn.Linear(in_d, config.n_skills * self.n_splits)
-=======
         self.prior_router = nn.Linear(in_d, config.n_skills * self.n_splits, bias=True)
->>>>>>> 5b9f2f17
         self.prior_router_ln = nn.LayerNorm(in_d)
         self.prior_router_ln.weight = nn.Parameter(torch.ones(in_d))
 
         self.router_center_momentum = self.config.router_center_momentum
         self.register_buffer("center", torch.zeros(1, self.n_skills))
 
-<<<<<<< HEAD
-        # normal init
-        self.prior_router.weight.data.normal_(mean=0.0, std=0.02)
-        self.prior_router.bias.data.fill_(0)
-=======
         if self.config.smear_gaussian_init:
             # normal innit
             self.prior_router.weight.data.normal_(mean=0.0, std=0.02)
             self.prior_router.bias.data.fill_(0)
 
->>>>>>> 5b9f2f17
         self.metrics = Metrics()
 
     @torch.no_grad()
@@ -162,20 +152,11 @@
             self.post_router_ln = nn.LayerNorm(in_d)
             self.post_router_ln.weight = nn.Parameter(torch.ones(in_d))
 
-<<<<<<< HEAD
-            self.post_router.weight.data.normal_(mean=0.0, std=0.02)
-            self.post_router.bias.data.fill_(0)
-
-        self.router_kl_factor = self.config.router_kl_factor
-        self.router_kl_func = self.config.router_kl_func
-
-=======
             if self.config.smear_gaussian_init:
                 self.post_router.weight.data.normal_(mean=0.0, std=0.02)
                 self.post_router.bias.data.fill_(0)
 
         self.router_teacher_ent_factor = self.config.router_teacher_ent_factor
->>>>>>> 5b9f2f17
         self.router_teacher_temperature = self.config.router_teacher_temperature
         self.router_center_momentum = config.router_center_momentum
 
@@ -271,28 +252,6 @@
         output = SkilledLoRA.forward(self, input.to(iput_dt), mixing_weights)
         output = output.to(iput_dt)
         return output
-
-
-@register_modifier("smear")
-def modify_with_smear(transformer, config):
-    config.router_selector = config.router_selector or "smear"
-    config.adapter_type = config.adapter_type or "lora"
-
-    if config.adapter_type in ["lora"]:
-        return modify_with_routing(
-            transformer, config, AuxRoutingLoRALinear, RouterWrapper
-        )
-    else:
-        raise NotImplementedError(
-            f"Adapter type {config.adapter_type} not implemented for vsmear modifier."
-        )
-
-
-@register_modifier("vsmear")
-def modify_with_vsmear(transformer, config):
-    config.router_selector = config.router_selector or "vsmear"
-
-    return modify_with_smear(transformer, config)
 
 
 @register_selector("vsmear_xr4")
@@ -523,6 +482,28 @@
         )
 
 
+@register_modifier("smear")
+def modify_with_smear(transformer, config):
+    config.router_selector = config.router_selector or "smear"
+    config.adapter_type = config.adapter_type or "lora"
+
+    if config.adapter_type in ["lora"]:
+        return modify_with_routing(
+            transformer, config, AuxRoutingLoRALinear, RouterWrapper
+        )
+    else:
+        raise NotImplementedError(
+            f"Adapter type {config.adapter_type} not implemented for vsmear modifier."
+        )
+
+
+@register_modifier("vsmear")
+def modify_with_vsmear(transformer, config):
+    config.router_selector = config.router_selector or "vsmear"
+
+    return modify_with_smear(transformer, config)
+
+
 # same as smear, but uses merging after the ouyter product
 @register_modifier("smear_oracle")
 def modify_with_vsmear_reg(transformer, config):
