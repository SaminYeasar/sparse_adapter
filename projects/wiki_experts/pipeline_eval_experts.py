--- conflicted
+++ resolved
@@ -2,7 +2,6 @@
 import os
 import sys
 
-import prettytable
 from pytorch_lightning import seed_everything
 
 sys.path.append(os.path.join(os.path.dirname(__file__), "..", ".."))
@@ -42,13 +41,9 @@
             for file in glob.glob(os.path.join(args.library_id, "*")):
                 library.add_expert_from_ckpt(file, force=True)
         else:
-<<<<<<< HEAD
-            library = get_expert_library(
+            library = ExpertLibrary.get_expert_library(
                 args.library_id, exclude_selection=filtering_experts
             )
-=======
-            library = ExpertLibrary.get_expert_library(args.library_id)
->>>>>>> 492400ef
 
         logger.info("Loaded library: {}".format(args.library_id))
     else:
