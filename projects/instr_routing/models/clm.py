import json
import os
import csv
import torch
import copy
from typing import Any, List, Dict
from collections import defaultdict
from torch import nn
from mttl.models.modifiers import modify_transformer
from mttl.models.modifiers.routing import RoutingInfo, RoutingSelector
from transformers import AutoModelForCausalLM, LlamaForCausalLM

from mttl.models.get_scheduler import get_scheduler
from mttl.models.utils import (
    EfficientCheckpointModule,
    get_global_batch_size,
)
from mttl.models.get_optimizer import get_optimizer
from dataclasses import dataclass, field


@dataclass
class AugmentedRoutingInfo(RoutingInfo):
    # save oracle routings during generation
    save_oracle_routings: bool = False
    # signals if the model is in generation mode
    generation_mode: bool = False
    # holds the routings for the generation
    routings: List[torch.Tensor] = None
    # holds the oracle routings for the generation
    oracle_routings: List[torch.Tensor] = None
    # holds the mask for the padding tokens, 1 token, 0 padding
    pad_token_mask: torch.Tensor = None
    # holds the mask for the instruction tokens, 1 instruction, 0 not
    inst_token_mask: torch.Tensor = None
    # layer_name -> tensor, holds the encoding for the instruction during generation
    # this is needed because the instruction is not passed as input during generation of subsequent tokens
    inputs_cache_for_generation: Dict[object, torch.Tensor] = field(default_factory=dict)


def prepare_model_for_kbit_training(model, use_gradient_checkpointing=True):
    r"""
    This method wraps the entire protocol for preparing a model before running a training. This includes:
        1- Cast the layernorm in fp32 2- making output embedding layer require grads 3- Add the upcasting of the lm
        head to fp32

    Args:
        model, (`transformers.PreTrainedModel`):
            The loaded model from `transformers`
    """
    loaded_in_kbit = getattr(model, "is_loaded_in_8bit", False) or getattr(
        model, "is_loaded_in_4bit", False
    )

    # cast all non INT8 parameters to fp32
    for param in model.parameters():
        if (param.dtype == torch.float16) or (param.dtype == torch.bfloat16):
            param.data = param.data.to(torch.float32)

    if loaded_in_kbit and use_gradient_checkpointing:
        # For backward compatibility
        if hasattr(model, "enable_input_require_grads"):
            model.enable_input_require_grads()
        else:

            def make_inputs_require_grad(module, input, output):
                output.requires_grad_(True)

            model.get_input_embeddings().register_forward_hook(make_inputs_require_grad)

        # FIX for enabling gradient of the auxiliary loss
        # enable gradient checkpointing for memory efficiency
        from functools import partial

        notfailing_checkpoint = partial(torch.utils.checkpoint.checkpoint, use_reentrant=False)
        torch.utils.checkpoint.checkpoint = notfailing_checkpoint
        model.gradient_checkpointing_enable()
        # FIX for enabling gradient of the auxiliary loss

    return model
class CLM(EfficientCheckpointModule):
    def __init__(self, **kwargs):
        super().__init__(**kwargs)

        # log hyperparameters
        self.save_hyperparameters(ignore=["tokenizer", "model_object"])

        self.tokenizer = kwargs["tokenizer"]
        self.pad_token_id = self.tokenizer.pad_token_id
        self.model: AutoModelForCausalLM = None
        self.accumulate_metrics_batch = defaultdict(list)

        if kwargs.get("model_object") is None:
            load_in_8bit = kwargs.get("load_in_8bit", False)

            if "llama" in self.hparams.model:
                model_object = LlamaForCausalLM.from_pretrained(
                    self.hparams.model,
<<<<<<< HEAD
                    load_in_8bit=self.hparams.load_in_8bit,
                    torch_dtype=torch.float32 if self.hparams.load_in_8bit else torch.float16,
=======
                    load_in_8bit=load_in_8bit,
                    torch_dtype=torch.float32 if load_in_8bit else torch.float16,
>>>>>>> 5b9f2f17
                    device_map="auto",
                )
            else:
                model_object = AutoModelForCausalLM.from_pretrained(self.hparams.model)

            if model_object.config.vocab_size != len(self.tokenizer):
                model_object.resize_token_embeddings(len(self.tokenizer))

            if load_in_8bit:
                model_object = prepare_model_for_kbit_training(model_object)

            self.model = modify_transformer(model_object, self.hparams)
        else:
            self.model = kwargs.get("model_object")

        self.loss_plugins = nn.ModuleDict({})
        self.test_results = []
        self.best_val_result = None
        self._inference_outputs = []

    @property
    def generation_config(self):
        return self.model.generation_config

    @property
    def generation_config_old(self):
        gen_config = self.model.generation_config
        gen_config.do_sample = False
        gen_config.temperature = 0.7
        gen_config.max_new_tokens=128
        return gen_config

    def gather_auxiliary_losses(self):
        # get some losses from the model if it is a router
        aux_loss = []
        for name, module in self.model.named_modules():
            if isinstance(module, RoutingSelector) and hasattr(
                module, "auxiliary_loss"
            ):
                aux_loss_mod = getattr(module, "auxiliary_loss", None)
                if aux_loss_mod is not None:
                    aux_loss.append(aux_loss_mod)
        return aux_loss

    def forward(self, batch, reduction="mean"):
        input_ids, labels = batch["input_ids"], batch["labels"]
        pad_mask, instruction_mask = self.calculate_routing_mask(
            batch["input_ids"], batch["labels"]
        )
        routing_infos = AugmentedRoutingInfo.from_batch(
            batch, pad_token_mask=pad_mask, inst_token_mask=instruction_mask
        )
        assert (
            routing_infos.pad_token_mask.shape[1]
            == routing_infos.inst_token_mask.shape[1]
        )

        self.model.task_id_container["routing_infos"] = routing_infos

        outputs = self.model.forward(input_ids, attention_mask=pad_mask)

        # calculate loss, could also be done inside of the model
        bs = input_ids.size(0)
        logits = outputs.logits
        vocab_size = logits.size(-1)
        labels = labels.squeeze(-1)
        shift_logits = logits[..., :-1, :].contiguous()
        shift_labels = labels[..., 1:].contiguous()
        # Flatten the tokens
        loss_fct = torch.nn.CrossEntropyLoss(reduction=reduction)
        shift_logits = shift_logits.view(-1, vocab_size)
        shift_labels = shift_labels.view(-1)
        # Enable model parallelism
        shift_labels = shift_labels.to(shift_logits.device)
        loss = loss_fct(shift_logits, shift_labels)

        # reshape back
        if reduction == "none":
            loss = loss.view((bs, -1))
            # mean only non-zero
            non_zero_loss = (loss != 0).sum(dim=-1)
            non_zero_loss[non_zero_loss == 0] = 1
            loss = loss.sum(dim=-1) / non_zero_loss

        del outputs, shift_logits, shift_labels

        aux_loss = self.gather_auxiliary_losses()
        aux_loss = torch.stack(aux_loss).mean() if len(aux_loss) else 0.0
        return loss, aux_loss

    def calculate_routing_mask(self, inputs, labels=None):
        # 1 if the token is not a pad token (so inputs and outputs are 1)
        padding_mask = (inputs != self.pad_token_id).float()
        if labels is not None:
            # 1 if the token is part of instruction (so outputs and pad tokens are 0s)
            instruction_mask = (labels == -100).float() * padding_mask
        else:
            instruction_mask = padding_mask.clone()
        return padding_mask, instruction_mask

    def compute_routings(self, batch, **kwargs):
        out = self.generate(
            batch, save_oracle_routings=True, generation_mode=False, **kwargs
        )
        oracle_routings = self.model.task_id_container["routing_infos"].oracle_routings
        return out, oracle_routings

    def generate(
        self,
        batch,
        routings=None,
        save_oracle_routings=None,
        **kwargs,
    ):
        if not hasattr(self.model, "task_id_container"):
            self.model.task_id_container = {}

        pad_mask, instruction_mask = self.calculate_routing_mask(batch["input_ids"])
        routing_infos = AugmentedRoutingInfo.from_batch(
            batch,
            generation_mode=True,
            routings=routings,
            save_oracle_routings=save_oracle_routings,
            pad_token_mask=pad_mask,
            inst_token_mask=instruction_mask,
        )

        self.model.task_id_container["routing_infos"] = routing_infos
        generations = self.model.generate(inputs=batch["input_ids"], **kwargs)
        return generations

    def training_step(self, batch, _):
        loss, aux_loss = self.forward(batch)
        total_loss = loss + aux_loss

        self.log("train/loss", loss, on_step=True, on_epoch=True, prog_bar=True)
        self.log("train/aux_loss", aux_loss, on_step=True, on_epoch=True, prog_bar=True)
        self.log(
            "train/total_loss", total_loss, on_step=True, on_epoch=True, prog_bar=True
        )
        for i, pg in enumerate(self.optimizers().optimizer.param_groups):
            self.log(f"train/lr_{i}", pg["lr"])
        return total_loss

    def validation_step(self, batch, batch_idx):
        loss, aux_loss = self.forward(batch, reduction="none")
        mean_loss = loss.sum() / loss.shape[0]

        self.log("val/loss", mean_loss, on_epoch=True, prog_bar=True)
        self.log("val/aux_loss", aux_loss, on_epoch=True, prog_bar=True)

        self._inference_outputs += [(loss, batch["task_ids"])]
        return loss, batch["task_ids"]

    def test_step(self, batch, batch_idx):
        loss, _ = self.forward(batch, reduction="none")
        self._inference_outputs += [(loss, batch["task_ids"])]
        return loss, batch["task_ids"]

    def on_test_epoch_end(self):
        outputs = self._inference_outputs
        losses = torch.cat([out[0] for out in outputs], 0)
        task_ids = torch.cat([out[1] for out in outputs], 0)
        log_name = f"test/loss"

        if hasattr(self.model, "checkpoint_tested"):
            log_name = f"test/{self.model.checkpoint_tested}/loss"

        # log per task loss and overall loss
        self.log(log_name, losses.mean(), on_epoch=True, prog_bar=True)

        for task_id in torch.unique(task_ids):
            log_name = f"test/loss_{task_id.item()}"
            if hasattr(self.model, "checkpoint_tested"):
                log_name = f"test/{self.model.checkpoint_tested}/loss_{task_id.item()}"
            self.log(
                log_name,
                losses[task_ids == task_id].mean(),
                on_epoch=True,
                prog_bar=True,
            )
        self._inference_outputs.clear()
        return losses

    def on_validation_epoch_end(self):
        outputs = self._inference_outputs
        losses = torch.cat([out[0] for out in outputs], 0)
        task_ids = torch.cat([out[1] for out in outputs], 0)

        # compute the loss per task id
        with open(
            os.path.join(self.hparams.output_dir, "val_loss_by_task.txt"), "a+"
        ) as f:
            task_losses = {}
            for task_id in torch.unique(task_ids):
                task_losses[task_id.item()] = losses[task_ids == task_id].mean().item()
            f.write(json.dumps(task_losses) + "\n")
        self._inference_outputs.clear()

    def configure_optimizers(self):
        args = self.hparams
        self.ml_optimizer = self.ml_scheduler = None

        optimizer, self.trainable_param_names = get_optimizer(
            self, args, no_decay=["bias", "LayerNorm.weight"]
        )
        global_bs = get_global_batch_size(
            args.train_batch_size, args.gradient_accumulation_steps
        )

        if args.total_steps == -1:
            args.total_steps = (
                len(self.trainer.datamodule.train_dataset) // global_bs
            ) * self.trainer.max_epochs

        if args.warmup_steps == -1:
            args.warmup_steps = int(args.warmup_proportion * args.total_steps)

        # args.scheduler = "linear_decay_with_warmup"
        scheduler = get_scheduler(optimizer, args)

        return {
            "optimizer": optimizer,
            "lr_scheduler": {
                "scheduler": scheduler,
                "interval": "step",
            },
        }

    @property
    def hparams_initial(
        self,
    ):  # to make wandb logger work we need to override this method
        """The collection of hyperparameters saved with :meth:`save_hyperparameters`. These contents are read-only.
        Manual updates to the saved hyperparameters can instead be performed through :attr:`hparams`.

        Returns:
            AttributeDict: immutable initial hyperparameters
        """
        if not hasattr(self, "_hparams_initial"):
            return AttributeDict()
        # prevent any change
        hparams_initial = copy.deepcopy(self._hparams_initial)
        # pop anything that is not json serializable
        hparams_initial.pop("_updated_kwargs")
        return hparams_initial<|MERGE_RESOLUTION|>--- conflicted
+++ resolved
@@ -96,13 +96,8 @@
             if "llama" in self.hparams.model:
                 model_object = LlamaForCausalLM.from_pretrained(
                     self.hparams.model,
-<<<<<<< HEAD
-                    load_in_8bit=self.hparams.load_in_8bit,
-                    torch_dtype=torch.float32 if self.hparams.load_in_8bit else torch.float16,
-=======
                     load_in_8bit=load_in_8bit,
                     torch_dtype=torch.float32 if load_in_8bit else torch.float16,
->>>>>>> 5b9f2f17
                     device_map="auto",
                 )
             else:
