--- conflicted
+++ resolved
@@ -6,10 +6,6 @@
 
 import torch
 
-<<<<<<< HEAD
-from mttl.arguments import Args, ExpertConfig, MoEExpertConfig, MultiExpertConfig
-=======
->>>>>>> 36b612bd
 from mttl.logging import logger
 from mttl.models.base_model import BaseExpertModel
 from mttl.models.containers import add_expert_to_transformer
@@ -36,199 +32,9 @@
     modifier_config: AutoModifierConfig = None
 
 
-<<<<<<< HEAD
-    def __init__(self, **kwargs):
-        super().__init__(**kwargs)
-
-        self.model: PreTrainedModel = None
-        self.tokenizer = kwargs.pop("tokenizer", None)
-        self.model_object = kwargs.pop("model_object", None)
-
-        # log hyperparameters
-        self.save_hyperparameters(kwargs)
-        self.load_in_4bit = kwargs.get("load_in_4bit", None) or False
-        self.load_in_8bit = kwargs.get("load_in_8bit", None) or False
-        self.accumulate_metrics_batch = defaultdict(list)
-
-        if self.model_object is None:
-            from mttl.models.utils import model_loader_helper
-
-            self.model = model_loader_helper(
-                self.hparams.model,
-                load_in_4bit=self.load_in_4bit,
-                load_in_8bit=self.load_in_8bit,
-                device_map=getattr(self.hparams, "device_map", "cpu"),
-                attn_implementation=getattr(self.hparams, "attn_implementation", None),
-            )
-        else:
-            self.model = self.model_object
-
-        # init the transformer just with the modifier config, this avoids
-        # passing the whole training config to the modify_transformer func
-        self.training_config = self.training_config_class.fromdict(kwargs)
-        self.modifier_config = self.training_config.modifier_config
-        self.model = modify_transformer(self.model, self.modifier_config)
-
-        self.best_val_result = None
-        self.test_results = []
-        self._inference_outputs = []
-        self._log_pref = kwargs.get("logging_prefix", "")
-
-    def compute_unlikelihood_loss(self, batch, reduction="mean"):
-        # compute lm losses for all the options
-        loss = self.forward(batch, reduction="none")
-
-        num = 0
-        lm_loss, mc_loss = [], []
-        for i, num_options in enumerate(batch["num_options"]):
-            loss_slice = loss[num : num + num_options]
-            lm_loss.append(loss_slice[batch["labels_index"][i]])
-            mc_loss.append(
-                -torch.nn.functional.log_softmax(-loss_slice, dim=0)[
-                    batch["labels_index"][i]
-                ]
-            )
-            num += num_options
-
-        lm_loss = torch.stack(lm_loss)
-        mc_loss = torch.stack(mc_loss)
-        if reduction == "mean":
-            lm_loss = lm_loss.mean()
-            mc_loss = mc_loss.mean()
-        return lm_loss, mc_loss
-
-    @InfoContainer.wrap_forward
-    def forward(self, batch, reduction="mean"):
-        input_ids = batch["input_ids"]
-        labels = batch["labels"]
-
-        outputs = self.model.forward(input_ids, attention_mask=batch["attention_mask"])
-
-        # calculate loss, could also be done inside of the model
-        bs = input_ids.size(0)
-        logits = outputs.logits
-        vocab_size = logits.size(-1)
-        labels = labels.squeeze(-1)
-        shift_logits = logits[..., :-1, :].contiguous()
-        shift_labels = labels[..., 1:].contiguous()
-
-        # Flatten the tokens
-        loss_fct = torch.nn.CrossEntropyLoss(reduction=reduction)
-        shift_logits = shift_logits.view(-1, vocab_size)
-        shift_labels = shift_labels.view(-1)
-
-        # Enable model parallelism
-        shift_labels = shift_labels.to(shift_logits.device)
-        loss = loss_fct(shift_logits, shift_labels)
-
-        # reshape back
-        if reduction == "none":
-            loss = loss.view((bs, -1))
-            # mean only non-zero
-            non_zero_loss = (loss != 0).sum(dim=-1)
-            non_zero_loss[non_zero_loss == 0] = 1
-            loss = loss.sum(dim=-1) / non_zero_loss
-
-        del outputs, shift_logits, shift_labels
-        return loss
-
-    def training_step(self, batch, _):
-        if "num_options" in batch:
-            loss, mc_loss = self.compute_unlikelihood_loss(batch)
-            self.log(
-                f"{self._log_pref}train/mc_loss", loss, on_step=True, prog_bar=True
-            )
-            total_loss = loss + mc_loss
-        else:
-            loss = self.forward(batch)
-            total_loss = loss
-
-        self.log(f"{self._log_pref}train/loss", loss, on_step=True, prog_bar=True)
-        self.log(
-            f"{self._log_pref}train/total_loss", total_loss, on_step=True, prog_bar=True
-        )
-
-        for i, pg in enumerate(self.optimizers().optimizer.param_groups):
-            self.log(f"train/lr_{i}", pg["lr"])
-        return total_loss
-
-    def on_validation_epoch_start(self) -> None:
-        self._inference_outputs.clear()
-
-    def on_test_epoch_start(self) -> None:
-        self._inference_outputs.clear()
-
-    def on_validation_epoch_end(self) -> None:
-        self.log_loss(split="val")
-
-    def on_test_epoch_end(self) -> None:
-        self.log_loss(split="test")
-        
-    def on_before_optimizer_step(self, optimizer: Optimizer) -> None:
-        return super().on_before_optimizer_step(optimizer)
-    
-    def on_before_zero_grad(self, optimizer: Optimizer) -> None:
-        return super().on_before_zero_grad(optimizer)
-
-    def test_step(self, batch, batch_idx):
-        if "num_options" in batch:
-            loss, _ = self.compute_unlikelihood_loss(batch, reduction="none")
-        else:
-            loss = self.forward(batch, reduction="none")
-        mean_loss = loss.sum() / loss.shape[0]
-        self._inference_outputs += [(loss.detach(),)]
-        return mean_loss
-
-    def get_loss_for_all(self, batch, batch_idx):
-        loss = self.forward(batch, reduction="none")
-        return loss
-
-    def validation_step(self, batch, batch_idx):
-        if "num_options" in batch:
-            loss, _ = self.compute_unlikelihood_loss(batch, reduction="none")
-        else:
-            loss = self.forward(batch, reduction="none")
-        mean_loss = loss.sum() / loss.shape[0]
-        self._inference_outputs += [(loss.detach(),)]
-        return mean_loss
-
-    def log_loss(self, split="val"):
-        outputs = self._inference_outputs
-        losses = torch.cat([out[0] for out in outputs], 0)
-        self._inference_outputs.clear()
-        self.log(
-            f"{self._log_pref}{split}/loss",
-            losses.mean(),
-            on_epoch=True,
-            prog_bar=True,
-            sync_dist=True,
-        )
-
-        # log also the best val/loss sofar
-        if split == "val":
-            if self.best_val_result is None:
-                self.best_val_result = losses.mean()
-            else:
-                if losses.mean() < self.best_val_result:
-                    self.best_val_result = losses.mean()
-                    self.log(
-                        f"{self._log_pref}{split}/best_loss",
-                        losses.mean(),
-                        on_epoch=True,
-                        prog_bar=True,
-                    )
-
-    @property
-    def generation_config(self):
-        return self.model.generation_config
-
-    @InfoContainer.wrap_forward
-    def generate(
-=======
 @BaseExpertModel.register("expert_model", config_cls=ExpertModelConfig)
 class ExpertModel(BaseExpertModel):
     def __init__(
->>>>>>> 36b612bd
         self,
         config: ExpertModelConfig,
         model_object: torch.nn.Module = None,
