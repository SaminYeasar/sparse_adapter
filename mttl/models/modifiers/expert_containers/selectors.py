from dataclasses import dataclass
from typing import Dict, List, Union
from pyparsing import abstractmethod
import torch
import math
import numpy as np
from torch import nn
import torch.nn.functional as F

# from mttl.models.modifiers.routing import RoutingMixin
from mttl.utils import logger


SELECTORS_NAME_TO_KLASS = {}
SELECTORS_CONFIG_TO_NAME = {}
SELECTORS_NAME_TO_CONFIG = {}


EPS = 1e-8


def register_multi_expert_selector(name, config_cls):
    print("Registering multi-expert selector..." + name)

    def _thunk(fn):
        if name in SELECTORS_NAME_TO_KLASS:
            raise ValueError(
                f"Cannot register duplicate multi-expert selector ({name})."
            )

        if config_cls in SELECTORS_CONFIG_TO_NAME:
            raise ValueError(f"Cannot register with config class ({config_cls}).")

        SELECTORS_NAME_TO_KLASS[name] = fn
        SELECTORS_CONFIG_TO_NAME[config_cls] = name
        SELECTORS_NAME_TO_CONFIG[name] = config_cls
        fn.__layer_name__ = name
        return fn

    return _thunk


def get_selector(routing_config: "SelectorConfig", info_container: Dict, **kwargs):
    """Returns a selector object for the given routing_config."""
    return SELECTORS_NAME_TO_KLASS[SELECTORS_CONFIG_TO_NAME[routing_config.__class__]](
        info_container, config=routing_config, **kwargs
    )


@dataclass
class SelectorConfig:
    # the granularity of the selector (which layers use the same selectors)
    router_granularity: str = "*"

    def __eq__(self, other):
        # compare all the attributes
        return self.__dict__ == other.__dict__

    def asdict(self) -> Dict:
        """Dump the config to a string."""
        from dataclasses import asdict

        data = asdict(self)
        # store the model modifier for easy loading
        data["__selector_name__"] = SELECTORS_CONFIG_TO_NAME[type(self)]
        return data

    @classmethod
    def fromdict(cls, dumped: Dict) -> "SelectorConfig":
        if "__selector_name__" not in dumped:
            raise ValueError(
                "Cannot load SelectorConfig from dict, missing '__selector_name__' key."
            )
        name = dumped.pop("__selector_name__")
        return SELECTORS_NAME_TO_CONFIG[name](**dumped)

    @staticmethod
    def from_training_config(
        training_config: Union["Config", "SelectorConfig"]
    ) -> Union["SelectorConfig", None]:
        """Build modifier config from the training config.

        Returns None if no modifier is set.
        """
        if isinstance(training_config, SelectorConfig):
            # nothing to do here
            return training_config

        if training_config.router_selector is None:
            return None

        if training_config.router_selector not in SELECTORS_NAME_TO_KLASS:
            raise ValueError(
                f"Selector '{training_config.router_selector}' not found, has it been registered?"
            )

        config_klass = SELECTORS_NAME_TO_CONFIG[training_config.router_selector]
        kwargs = {}
        for key, _ in config_klass.__dataclass_fields__.items():
            if hasattr(training_config, key):
                kwargs[key] = getattr(training_config, key)
        return config_klass(**kwargs)


@dataclass
class SelectorOutput:
    pass


@dataclass
class ModulesSelectorOutput(SelectorOutput):
    """A selector output that contains a list of modules without weights.

    modules: names of the selected modules
    """

    modules: List[str]


@dataclass
class ModulesAndWeightsSelectorOutput(SelectorOutput):
    """A selector output that contains a list of modules and weights shared across the batch.

    modules: names of the selected modules
    weights: their weights
    """

    modules: List[str]
    weights: Union[List[float], torch.Tensor]


@dataclass
class BatchModulesAndWeightsSelectorOutput(SelectorOutput):
    """A selector output that contains a list of modules and weights for each example.

    modules: either names or indices of the selected modules
    weights: their weights
    """

    modules: Union[List[List[str]], torch.Tensor]
    weights: Union[List[List[float]], torch.Tensor]


@dataclass
class BatchSequenceModulesAndWeightsSelectorOutput(SelectorOutput):
    """A selector output that contains a list of modules and weights for each example and token.

    modules: indices of the selected modules
    weights: their weights
    """

    modules: torch.Tensor
    weights: Union[List[List[float]], torch.Tensor]


def forward_with_cache(func):
    def wrapper(self: Selector, input, **kwargs):
        if self.forward_cache is not None and not self.clear_cache:
            self.count_call()
            return self.forward_cache

        output = func(self, input, **kwargs)
        self.forward_cache = output
        self.count_call()
        return output

    return wrapper


class Selector(nn.Module):
    def __init__(self, info_container, config=None, **kwargs):
        nn.Module.__init__(self)

        self.config = config
        self.expert_names = []
        self.selector_views = []
        self.forward_cache = None
        self.total_calls_per_forward = 0
        self._calls_counter = 0
<<<<<<< HEAD
        self.layer_name = kwargs.get("layer_name", None)
=======
        self.info_container = info_container
>>>>>>> 51d0f649

    @property
    def clear_cache(self):
        reset_cache = self._calls_counter >= self.total_calls_per_forward
        if reset_cache:
            self._calls_counter = 0
        return reset_cache

    def count_call(self):
        self._calls_counter += 1

    @abstractmethod
    def forward(self, input, **kwargs) -> SelectorOutput:
        pass

    def create_view(self) -> "SelectorView":
        self.selector_views.append(SelectorView(self))
        return self.selector_views[-1]

    @property
    def views(self):
        return self.selector_views

    def get_merged_weights(self, container, **selector_kwargs) -> Dict:
        return {}

    @property
    def name(self):
        return f"{self.__layer_name__}"

    @property
    def n_experts(self):
        return len(self.expert_names)

    @property
    def routing_infos(self):
        return self.info_container.get("routing_infos", None)

    @abstractmethod
    def add_expert(self, expert_name: str, **kwargs):
        pass


class SelectorView:
    """A view on a selector that allows it to call forward but doesn't act on add_expert.

    This is because add expert is to be called only on the main instance of this selector
    and not on the multiple views across the network.
    """

    def __init__(self, selector_instance):
        self.selector_instance = selector_instance

    def __call__(self, *args, **kwargs):
        return self.forward(*args, **kwargs)

    def forward(self, *args, **kwargs):
        return self.selector_instance.forward(*args, **kwargs)

    def get_merged_weights(self, container, **selector_kwargs) -> Dict:
        return self.selector_instance.get_merged_weights(container, **selector_kwargs)

    def add_expert(self, expert_name: str, **kwargs):
        pass


@dataclass
class PolySelectorConfig(SelectorConfig):
    n_splits: int = 1
    task_names: List[str] = None
    pass


@register_multi_expert_selector("poly_router", PolySelectorConfig)
class PolySelector(Selector):
    """
    Implements routing at a per-layer or per-model level
    """

    avg_selector_warned: bool = False

    def __init__(self, info_container, **kwargs) -> None:
        super().__init__(info_container, **kwargs)

        self.n_tasks = len(self.config.task_names) if self.config.task_names else 0

        # We add an extra task for the default (average) expert if not found
        self.module_logits = nn.Parameter(
            torch.empty(self.n_tasks + 1, self.config.n_splits).uniform_(-1e-3, 1e-3)
        )

    def _get_weights(self):
        # Poly used for finetuning a single task
        if self.n_tasks == 0:
            task_ids = [0]
        else:
            # Poly for pretraining with multiple tasks
            if hasattr(self.info_container["routing_infos"], "task_ids_from_name"):
                task_ids = self.info_container["routing_infos"].task_ids_from_name
            else:
                task_ids = [
                    self.config.task_names.index(t)
                    if t in self.config.task_names
                    else self.n_tasks
                    for t in self.info_container["routing_infos"].task_names
                ]
                task_ids = torch.LongTensor(task_ids).to(self.module_logits.device)
                self.info_container["routing_infos"].task_ids_from_name = task_ids
            if task_ids.max() < self.n_tasks:
                if PolySelector.avg_selector_warned:
                    logger.warning(
                        f"Task ids were found. Reverting to default task-based routing"
                    )

                PolySelector.avg_selector_warned = False
            else:
                if not PolySelector.avg_selector_warned:
                    not_found_tasks = set(
                        [
                            t
                            for t in self.info_container["routing_infos"].task_names
                            if t not in self.config.task_names
                        ]
                    )
                    logger.warning(
                        f"Tasks {not_found_tasks} not in taining tasks. Defaulting to average selector."
                    )
                    PolySelector.avg_selector_warned = True

                assert not self.training, "Unknown tasks during training"

        module_logits = torch.sigmoid(self.module_logits[task_ids])
        module_weights = module_logits / (module_logits.sum(dim=-1, keepdim=True) + EPS)

        module_weights = module_weights.view(
            module_weights.size(0), self.config.n_splits, self.n_experts
        )
        return module_weights

    @forward_with_cache
    def forward(self, input, **kwargs) -> ModulesAndWeightsSelectorOutput:
        weights = self._get_weights()
        modules = self.expert_names
        return ModulesAndWeightsSelectorOutput(modules, weights)

    def get_routing_weights(self):
        return {
            k: v.detach().item() for k, v in zip(self.expert_names, self._get_weights())
        }

    def add_expert(self, expert_name: str, **kwargs):
        self.expert_names.append(expert_name)
        self.module_logits.data = torch.empty(
            self.n_tasks + 1, self.config.n_splits * len(self.expert_names)
        ).uniform_(-1e-3, 1e-3)

        # Last expert is exactly uniform
        self.module_logits.data[-1] = 0.0


@dataclass
class MOERKHSSelectorConfig(SelectorConfig):
    rkhs_dim: int = 512
    emb_dim: int = 128
    top_k: int = -1


@register_multi_expert_selector("moe_rkhs_router", MOERKHSSelectorConfig)
class MOERKHSSelector(Selector):
    def __init__(self, info_container, config, **kwargs) -> None:
        super().__init__(info_container, config)

        if "layer" not in kwargs:
            raise ValueError(
                "MOERKHSSelector requires a layer to be passed in kwargs to infer the input dimension."
            )

        self.top_k = config.top_k
        self.input_dim = kwargs["layer"].weight.data.shape[-1]
        self.rkhs_dim = config.rkhs_dim
        self.emb_dim = config.emb_dim

        device = kwargs["layer"].weight.device

        self.rkhs_exp = nn.Linear(self.emb_dim, self.rkhs_dim, device=device)
        self.rkhs_hid = nn.Linear(self.input_dim, self.rkhs_dim, device=device)
        self.rkhs_embeddings = nn.Parameter(
            torch.empty((0, self.emb_dim), device=device)
        )

    def _get_weights(self, input):
        input_view = input.view(-1, input.shape[-1])
        return self.rkhs_hid(input_view).reshape(input.shape[0], input.shape[1], -1)

    @forward_with_cache
    def forward(self, input, **kwargs) -> BatchSequenceModulesAndWeightsSelectorOutput:
        # do routing business on fp32
        input = input.to(dtype=self.rkhs_exp.weight.dtype)

        rkhs_enc = self._get_weights(input)
        rkhs_emb = self.rkhs_exp(self.rkhs_embeddings)

        router_logits = torch.matmul(rkhs_enc, rkhs_emb.T)
        routing_weights = F.softmax(router_logits, dim=-1, dtype=torch.float)

        if self.top_k > 0:
            routing_weights, selected_experts = torch.topk(
                routing_weights, self.top_k, dim=-1
            )
            # we cast back to the input dtype
            routing_weights = routing_weights.to(input.dtype)
        else:
            # soft routing
            selected_experts = None

        g = self.info_container.get("routing_gates", [])
        g.append(router_logits)
        self.info_container["routing_gates"] = g

        return BatchSequenceModulesAndWeightsSelectorOutput(
            modules=selected_experts, weights=routing_weights
        )

    def get_merged_weights(self, container, **selector_kwargs) -> Dict:
        raise ValueError("Not supported for MOESelector.")

    def get_routing_weights(self):
        raise ValueError("Not supported for MOESelector.")

    def add_expert(self, expert_name: str, **kwargs):
        """It is important to guard against multiple calls as this can be called multiple times."""
        self.expert_names.append(expert_name)
        self.rkhs_embeddings.data = torch.cat(
            [
                self.rkhs_embeddings.data,
                torch.zeros(
                    1, self.emb_dim, device=self.rkhs_embeddings.device
                ).uniform_(-0.02, 0.02),
            ],
            dim=0,
        )


@dataclass
class ClownRouterConfig(SelectorConfig):
    router_granularity: str = "finegrained"
    router_temp: float = 1.0
    moe_top_k: int = -1
    clown_mode: str = "window"  # "last", "mean", "per_token", "window"
    router_window_size: int = 3
    proto_init: str = "hidden"
    normalize_router_input: bool = True


@register_multi_expert_selector("clown_router", ClownRouterConfig)
class ClownSelector(Selector):
    def __init__(self, info_container, config, **kwargs) -> None:
        super().__init__(info_container, config, **kwargs)

        if "layer" not in kwargs:
            raise ValueError(
                "Selector requires a layer to be passed in kwargs to infer the input dimension."
            )

        layer = kwargs["layer"]
        self.output_dim, self.input_dim = layer.weight.data.shape

        self.prototypes = nn.Parameter(
            torch.empty((0, self.input_dim), device=layer.weight.device)
        )

        if config.clown_mode == "window":
            # Build conv kernel to compute mean over window
            router_window_size = self.config.router_window_size
            avg_1d_conv_kernel = (
                torch.ones(1, 1, router_window_size) / router_window_size
            )
            self.register_buffer("avg_1d_conv_kernel", avg_1d_conv_kernel)

    def overwrite_prototypes(self, prototypes):
        self.prototypes.data = prototypes.type_as(self.prototypes)

    @forward_with_cache
    def forward(self, input, **kwargs) -> BatchSequenceModulesAndWeightsSelectorOutput:
        # do routing business on fp32
        if self.prototypes.size(0) != len(self.expert_names):
            raise ValueError("Prototypes not initialized correctly.")

        input = input.to(dtype=self.prototypes.dtype)

        if self.config.normalize_router_input:
            input /= input.norm(dim=-1, p=2, keepdim=True).clamp(min=EPS)

        input_ids = self.info_container["routing_infos"].input_ids
        attn_mask = self.info_container["routing_infos"].attention_mask
        bs, sq, D = input.shape

        if self.config.clown_mode == "per_token":
            router_logits = F.linear(input, self.prototypes)
            if self.config.proto_init == "svd":
                router_logits = router_logits.abs()

            routing_weights = F.softmax(
                router_logits / self.config.router_temp, dim=-1, dtype=torch.float
            )
        else:
            attn_mask = self.info_container["routing_infos"].attention_mask
            if sq == attn_mask.size(1):
                if self.config.clown_mode == "mean":
                    # teacher force mode. router input is the mean over valid tokens
                    router_input = (input * attn_mask.unsqueeze(-1)).sum(dim=1) / (
                        attn_mask.sum(dim=1, keepdim=True) + EPS
                    )
                elif self.config.clown_mode == "last":
                    last_idx = attn_mask.sum(1) - 1
                    router_input = input[torch.arange(bs), last_idx]
                elif self.config.clown_mode == "window":
                    flat_input = input.transpose(1, 2).reshape(bs * D, 1, sq)
                    left_pad_input = torch.cat(
                        (
                            flat_input[:, :, [0]].expand(
                                -1, -1, self.config.router_window_size - 1
                            ),
                            flat_input,
                        ),
                        dim=-1,
                    )
                    conv_out = F.conv1d(left_pad_input, self.avg_1d_conv_kernel).view(
                        bs, D, sq
                    )
                    router_input = conv_out.transpose(1, 2)
            else:
                assert sq == 1
                # we are in generation mode
                router_input = input.squeeze(1)

            router_logits = F.linear(router_input, self.prototypes)
            if self.config.proto_init == "svd":
                router_logits = router_logits.abs()
            routing_weights = F.softmax(
                router_logits / self.config.router_temp, dim=-1, dtype=torch.float
            )

        if routing_weights.ndim == 2:
            routing_weights = routing_weights.unsqueeze(1).expand(
                -1, input.shape[1], -1
            )

        # uniform routing entropy
        ent_routing = -1 * (routing_weights * torch.log(routing_weights + 1e-6)).sum(-1)
        if sq == 1:
            ent_routing = ent_routing.sum()
            valid_ps = routing_weights
        else:
            ent_routing = (ent_routing * attn_mask).sum() / attn_mask.sum()
            valid_ps = routing_weights[attn_mask == 1]

        max_p, min_p = valid_ps.max(), valid_ps.min()
        to_store = {
            "ent_uniform": np.log(len(self.expert_names)),
            "ent_routing": ent_routing.item(),
            "max_p": max_p.item(),
            "min_p": min_p.item(),
        }

        # Keep running statistics of routing
        task = self.info_container["routing_infos"].task_names[0]
        task_container = self.info_container.get(task, {})
        count = task_container.get("routing_count", 0)

        for name, value in to_store.items():
            old_value = task_container.get(name, 0)
            task_container[name] = (old_value * count + value) / (count + 1)

        task_container["routing_count"] = count + 1
        self.info_container[task] = task_container

        if self.config.moe_top_k > 0:
            # TODO: mask and renormalize the routing_weights, so that it's still differentiable
            _, selected_experts = torch.topk(
                routing_weights, self.config.moe_top_k, dim=-1
            )

            routing_weights = torch.zeros_like(routing_weights)
            value = (
                torch.ones(
                    size=(1,),
                    device=routing_weights.device,
                    dtype=routing_weights.dtype,
                )
                / self.config.moe_top_k
            )
            value = value.expand_as(selected_experts)
            routing_weights.scatter_(dim=-1, index=selected_experts, src=value)

        return BatchSequenceModulesAndWeightsSelectorOutput(
            modules=None, weights=routing_weights
        )

    def get_merged_weights(self, container, **selector_kwargs) -> Dict:
        raise ValueError("Not supported for ClownSelector.")

    def get_routing_weights(self):
        raise ValueError("Not supported for ClownSelector.")

    def add_expert(self, expert_name: str, **kwargs):
        self.expert_names.append(expert_name)


@dataclass
class ZeroSelectorConfig(SelectorConfig):
    top_k: int = -1


@register_multi_expert_selector("zero_router", ZeroSelectorConfig)
class ZeroSelector(Selector):
    def __init__(self, info_container, config, **kwargs) -> None:
        super().__init__(info_container, config)

        if "layer" not in kwargs:
            raise ValueError(
                "ZeroSelector requires a layer to be passed in kwargs to infer the input dimension."
            )

        self.top_k = config.top_k
        self.input_dim = kwargs["layer"].weight.data.shape[-1]
        # dependency injection
        self._container = None

    @forward_with_cache
    def forward(
        self, input, container, **kwargs
    ) -> BatchModulesAndWeightsSelectorOutput:
        from mttl.models.modifiers.expert_containers.expert_containers import (
            CoalescedLoRAExpertContainer,
        )

        if not isinstance(container, CoalescedLoRAExpertContainer):
            raise ValueError(
                "ZeroSelector requires a coalesced LoRA container. Set COALESCED_LORA_CONTAINER=1 as env variable."
            )

        # do routing business on fp32
        input = input.to(dtype=container.experts.lora_a.dtype)

        logits = (
            torch.einsum("bsd,kpdr->bskrp", input, container.experts.lora_a)
            .squeeze(-1)
            .pow(2.0)
            .sum(-1)
            .sqrt()
        ).mean(
            1
        )  # bk
        routing_weights = torch.softmax(logits, dim=-1)

        if self.top_k > 0:
            routing_weights, selected_experts = torch.topk(
                routing_weights, self.top_k, dim=-1
            )
            # we cast back to the input dtype
            routing_weights = routing_weights.to(input.dtype)
        else:
            # soft routing
            selected_experts = None

        g = self.info_container.get("routing_gates", [])
        g.append(torch.log(routing_weights + 1e-6))
        self.info_container["routing_gates"] = g

        return BatchModulesAndWeightsSelectorOutput(
            modules=selected_experts, weights=routing_weights
        )

    def get_merged_weights(self, container, **selector_kwargs) -> Dict:
        raise ValueError("Not supported for MOESelector.")

    def get_routing_weights(self):
        raise ValueError("Not supported for MOESelector.")


@dataclass
class ZeroPerTokenSelectorConfig(SelectorConfig):
    top_k: int = -1


@register_multi_expert_selector("zero_per_token_router", ZeroPerTokenSelectorConfig)
class ZeroPerTokenSelector(Selector):
    def __init__(self, info_container, config, **kwargs) -> None:
        super().__init__(info_container, config)

        if "layer" not in kwargs:
            raise ValueError(
                "MOERKHSSelector requires a layer to be passed in kwargs to infer the input dimension."
            )

        self.top_k = config.top_k
        self.input_dim = kwargs["layer"].weight.data.shape[-1]
        # dependency injection
        self._container = None

    @forward_with_cache
    def forward(
        self, input, container, **kwargs
    ) -> BatchSequenceModulesAndWeightsSelectorOutput:
        # do routing business on fp32
        input = input.to(dtype=container.experts.lora_a.dtype)

        logits = (
            torch.einsum("bsd,kpdr->bskrp", input, container.experts.lora_a)
            .squeeze(-1)
            .pow(2.0)
            .sum(-1)
            .sqrt()
        )
        routing_weights = torch.softmax(logits, dim=-1)

        if self.top_k > 0:
            routing_weights, selected_experts = torch.topk(
                routing_weights, self.top_k, dim=-1
            )
            # we cast back to the input dtype
            routing_weights = routing_weights.to(input.dtype)
        else:
            # soft routing
            selected_experts = None

        g = self.info_container.get("routing_gates", [])
        g.append(torch.log(routing_weights + 1e-6))
        self.info_container["routing_gates"] = g

        return BatchSequenceModulesAndWeightsSelectorOutput(
            modules=selected_experts, weights=routing_weights
        )

    def get_merged_weights(self, container, **selector_kwargs) -> Dict:
        raise ValueError("Not supported for MOESelector.")

    def get_routing_weights(self):
        raise ValueError("Not supported for MOESelector.")


@dataclass
class PolySelectorDirectConfig(PolySelectorConfig):
    pass


@dataclass
class PolySelectorDirectConfigUniform(PolySelectorConfig):
    pass


@dataclass
class PolySelectorDirectConfigUniform(SelectorConfig):
    pass


@register_multi_expert_selector("poly_router_dir", PolySelectorDirectConfig)
class PolySelectorDirect(PolySelector):
    def __init__(self, info_container, **kwargs) -> None:
        super().__init__(info_container, **kwargs)

        self.module_logits_dict = nn.ParameterDict()

        self.training_config = kwargs["training_config"]
        self.init_gap = [-1e-3, 1e-3]

        self.device = kwargs["layer"].weight.device

    def _get_weights(self):
        weights = torch.cat(
            [self.module_logits_dict[k] for k in self.module_logits_dict.keys()]
        )
        return weights

    def get_routing_weights(self):
        return {k: v.detach().item() for k, v in self.module_logits_dict.items()}

    def add_expert(self, expert_name: str, **kwargs):
        """
        Assume:
        expert_task_name -- task name expert is pecialized at
        self.config.finetune_task_name -- name of the task the model is currently trained on

        If we eocounter a module for the current task, we init it with one hot, otherwise with uniform.


        """
        main_m = 1

        expert_task_name = kwargs["expert_info"].expert_task_name
        if expert_name not in self.module_logits_dict:
            if self.training_config.finetune_task_name == expert_task_name:
                self.init_gap = [
                    0,
                    0,
                ]  # encountered module for current task, init one hot
                self.module_logits_dict[expert_name] = torch.nn.Parameter(
                    torch.ones(1).to(self.device)
                )
                self.init_logits_uniform()
                self.module_logits_dict[expert_name].data *= main_m

            else:
                self.module_logits_dict[expert_name] = torch.nn.Parameter(
                    torch.empty(1).uniform_(*self.init_gap).to(self.device)
                )

    def load_state_dict(self, state_dict, strict=True):
        self._initialized = True
        return super().load_state_dict(state_dict, strict=strict)

    def init_logits_uniform(self):
        if sum([p for p in self.module_logits_dict.values()]) == 0:
            for name, param in self.module_logits_dict.items():
                self.module_logits_dict[name].data = (
                    torch.empty(1).uniform_(-1e-3, 1e-3).to(self.device)
                )
        self._initialized = True

    @forward_with_cache
    def forward(self, *args, **kwargs):
        weights = self._get_weights()
        modules = list(self.module_logits_dict.keys())
        return ModulesAndWeightsSelectorOutput(modules, weights)


@register_multi_expert_selector("uniform", PolySelectorDirectConfigUniform)
class PolyUniform(PolySelectorDirect):
    """
    Currently only used for uniform merging of experts.
    """

    def add_expert(self, expert_name: str, **kwargs):
        if expert_name not in self.module_logits_dict:
            self.module_logits_dict[expert_name] = torch.nn.Parameter(
                torch.ones(1).to(self.device)
            )
            for name in self.module_logits_dict.keys():
                self.module_logits_dict[name].data = torch.ones(1).to(self.device)
                self.module_logits_dict[name].data /= len(self.module_logits_dict)


@dataclass
class RoutingInfoContainerConfig(SelectorConfig):
    pass


@register_multi_expert_selector("info_selector", RoutingInfoContainerConfig)
class RoutingInfosContainerSelector(Selector):
    """A simple selector that looks for routing information in the info container."""

    def __init__(self, info_container, **kwargs) -> None:
        super().__init__(info_container)

        self.default_expert_name = None

    @forward_with_cache
    def forward(self, input, **kwargs) -> BatchModulesAndWeightsSelectorOutput:
        if not hasattr(self.routing_infos, "routing_modules"):
            raise ValueError("routing_modules not in routing_infos")

        if not hasattr(self.routing_infos, "routing_weights"):
            raise ValueError("routing_weights not in routing_infos")

        routing_mods = self.routing_infos.routing_modules
        routing_weights = self.routing_infos.routing_weights
        return BatchModulesAndWeightsSelectorOutput(routing_mods, routing_weights)


@dataclass
class TaskNameSelectorConfig(SelectorConfig):
    pass


@register_multi_expert_selector("task_selector", TaskNameSelectorConfig)
class TaskNameSelector(Selector):
    def __init__(self, info_container, **kwargs) -> None:
        super().__init__(info_container)

        self.default_expert_name = None

    @forward_with_cache
    def forward(self, input, **kwargs) -> ModulesSelectorOutput:
        # try to infer batch size
        if not self.routing_infos or not self.routing_infos.task_names:
            if "input_ids" in kwargs:
                batch_size = kwargs["input_ids"].size(0)
            else:
                batch_size = input.shape[0]

            if not self.default_expert_name:
                raise ValueError("No default expert name set and no task names given!")

            modules = [self.default_expert_name for _ in range(batch_size)]
        else:
            task_names = self.routing_infos.task_names

            if (
                any(task_name not in self.expert_names for task_name in task_names)
                and not self.default_expert_name
                and len(self.expert_names)
            ):
                raise ValueError(
                    "Experts for all tasks have not been loaded! Set a default expert?"
                )
            modules = task_names

        return ModulesSelectorOutput(modules)

    def add_expert(self, expert_name: str, **kwargs):
        self.expert_names.append(expert_name)


class KVSelector(Selector):
    """Selector specific to KV adapters. The KV Adapter modifies the self-attention
    call, adding the following execution :

    1. adapter_k, adapter_v = adapter.get_kv_weights(k_proj, v_proj)
    2. adapter_weights = adapter.route(query_states, adapter_k, self)
        2.1 `adapter.route` calls get_gate(adapter_weights)
    3. adapter_output = adapter.aggregate(adapter_weights, adapter_v)

    To enable custom routing, one typically needs to modify `get_kv_weights` and `get_gate`.
    For example, see `KVTaskNameSelector` for an example.

    You can also overwrite the `route` method; the `KVExpertContainer` will call it instead of
    the default `route` method (see lines 199-201 in `KVExpertContainer`)
    """

    @abstractmethod
    def get_kv_weights(self, k_proj, v_proj):
        pass

    @abstractmethod
    def get_gate(self, adapter_weights):
        pass

    @property
    def name(self):
        return f"{self.__layer_name__}"


@dataclass
class KVTaskNameSelectorConfig(SelectorConfig):
    pass


@register_multi_expert_selector("kv_task_selector", KVTaskNameSelectorConfig)
class KVTaskNameSelector(KVSelector):
    """Selects KVAdapters based on the task name."""

    def __init__(self, info_container=None, **kwargs) -> None:
        super().__init__(info_container)

        self.default_expert_name = None

    def get_kv_weights(self, experts, k_proj, v_proj):
        task_names = self.routing_infos.task_names

        if task_names is None:
            task_names = [self.default_expert_name]

        if len(set(task_names)) == 1:
            # broadcast along batch dim if only 1 task
            adapter_k, adapter_v = experts[task_names[0]].get_kv_weights(k_proj, v_proj)
            return adapter_k, adapter_v

        out = zip(
            *[experts[name].get_kv_weights(k_proj, v_proj) for name in task_names]
        )
        out = (torch.cat(tensors, dim=0) for tensors in out)
        return out

    def get_gate(self, experts, adapter_weights):
        task_names = self.routing_infos.task_names

        if task_names is None:
            task_names = [self.default_expert_name]

        if len(set(task_names)) == 1:
            # broadcast along batch dim if only 1 task
            out = experts[task_names[0]].get_gate(adapter_weights)
            return out

        return torch.cat(
            [experts[name].get_gate(adapter_weights) for name in task_names],
        )


@dataclass
class KVConcatSelectorConfig(SelectorConfig):
    pass


@register_multi_expert_selector("kv_concat_selector", KVConcatSelectorConfig)
class KVConcatSelector(KVSelector, nn.Module):
    """Concatenates along the sequence dim. all the adapters, and lets the
    model's internal attention mechanism take care of routing in a task agnostic way
    """

    def __init__(self, info_container=None, **kwargs) -> None:
        super().__init__(info_container)

        self.default_expert_name = None

    def get_kv_weights(self, experts, k_proj, v_proj):
        out = zip(
            *[
                kv_adapter.get_kv_weights(k_proj, v_proj)
                for kv_adapter in experts.values()
            ]
        )
        # NO (1, n_experts, n_heads, soft_prompt_len, head_dim)
        # (n_experts, n_heads, soft_prompt_len, head_dim)
        adapter_k, adapter_v = (torch.cat(tensors, dim=0) for tensors in out)
        n_experts, n_heads, soft_prompt_len, head_dim = adapter_k.size()

        # (n_heads, n_experts * soft_prompt_len, head_dim)
        adapter_k = adapter_k.transpose(0, 1).reshape(
            1, n_heads, n_experts * soft_prompt_len, head_dim
        )
        adapter_v = adapter_v.transpose(0, 1).reshape(
            1, n_heads, n_experts * soft_prompt_len, head_dim
        )
        return adapter_k, adapter_v

    def get_gate(self, experts, adapter_weights):
        bsz, n_heads, q_len, n_exp_kv_len = adapter_weights.size()
        adapter_weights = adapter_weights.view(bsz, n_heads, q_len, len(experts), -1)

        # sum probs over all `soft_prompt_len` keys, to get (bsz, n_heads, q_len, n_experts)
        per_expert_weight = adapter_weights.sum(dim=-1)

        # (n_experts, n_heads, 1, 1)
        all_gates = torch.cat(
            [kv_adapter.get_gate(adapter_weights) for kv_adapter in experts.values()]
        )
        # output : (bsz, n_heads, q_len, 1)
        out = torch.einsum("bhqe,ehab->bhqa", per_expert_weight, all_gates)
        return out


@dataclass
class KVNormSelectorConfig(SelectorConfig):
    pass


@register_multi_expert_selector("kv_norm_selector", KVNormSelectorConfig)
class KVNormSelector(KVSelector):
    def route(self, experts, query, keys, attn_layer):
        """(2) Compute The Standard Attention Scores in augmented attention"""

        query = F.normalize(query, dim=-1, p=2)
        keys = F.normalize(keys, dim=-1, p=2)

        adapter_logits = torch.matmul(
            query, keys.transpose(2, 3).type_as(query)
        ) / math.sqrt(attn_layer.head_dim)

        adapter_weights = F.softmax(adapter_logits, dim=-1, dtype=torch.float32)
        gate_out = self.get_gate(experts, adapter_weights)
        out = gate_out * adapter_weights.type_as(query)

        return out


@dataclass
class KVConcatNormSelectorConfig(SelectorConfig):
    pass


@register_multi_expert_selector("kv_concat_norm_selector", KVConcatNormSelectorConfig)
class KVConcatNormSelector(KVConcatSelector, KVNormSelector):
    pass


@dataclass
class KVTaskNameNormSelectorConfig(SelectorConfig):
    pass


@register_multi_expert_selector("kv_task_norm_selector", KVTaskNameNormSelectorConfig)
class KVTaskNameNormSelector(KVTaskNameSelector, KVNormSelector):
    pass<|MERGE_RESOLUTION|>--- conflicted
+++ resolved
@@ -177,11 +177,8 @@
         self.forward_cache = None
         self.total_calls_per_forward = 0
         self._calls_counter = 0
-<<<<<<< HEAD
         self.layer_name = kwargs.get("layer_name", None)
-=======
         self.info_container = info_container
->>>>>>> 51d0f649
 
     @property
     def clear_cache(self):
