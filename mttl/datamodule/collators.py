from dataclasses import dataclass
from transformers import AutoTokenizer
from transformers.tokenization_utils_base import PaddingStrategy
from typing import List, Union, Optional
import torch

from mttl.dataloader.data_utils import ExampleInfo


@dataclass
class DefaultCollator:
    """Simple collator

    Converts a batch of examples into a batch of inputs and labels for a sequence to sequence task.
    If model_family is "gpt", then the inputs and outputs are constructed for a causal language model,
    e.g. concatenated in a single string and labels are set to be -100 for all tokens in the input.
    """

    tokenizer: AutoTokenizer
    padding: Union[bool, str, PaddingStrategy] = True
    max_input_length: Optional[int] = None
    max_output_length: Optional[int] = None
    pad_to_multiple_of: Optional[int] = None
    label_pad_token_id: int = -100
    return_tensors: str = "pt"
    model_family: str = "seq2seq"
    train_on_inputs: bool = False

    def prepare_inputs_for_seq2seq_family(self, sources, labels):
        output_batch = {}
        tokenized_labels = self.tokenizer(
            labels,
            max_length=self.max_output_length,
            padding=self.padding,
            return_tensors=self.return_tensors,
            truncation=True,
        )
        tokenized_sources = self.tokenizer(
            sources,
            max_length=self.max_input_length,
            padding=self.padding,
            return_tensors=self.return_tensors,
            truncation=True,
            pad_to_multiple_of=self.pad_to_multiple_of,
        )
        label_mask = tokenized_labels["attention_mask"].bool()
        masked_labels = tokenized_labels["input_ids"].masked_fill(
            ~label_mask, self.label_pad_token_id
        )
        output_batch["input_ids"] = tokenized_sources["input_ids"]
        output_batch["attention_mask"] = tokenized_sources["attention_mask"]
        output_batch["labels"] = masked_labels
        return output_batch

    def prepare_inputs_for_gpt_family(self, sources, labels):
        # Add eos token
        labels = [l + " " + self.tokenizer.eos_token for l in labels]

        output_batch = {}
        tokenized_sources = self.tokenizer(
            sources,
            max_length=self.max_input_length,
            padding=self.padding,
            return_tensors=self.return_tensors,
            truncation=True,
        )
        tok_sources_plus_labels = self.tokenizer(
            [i + t for i, t in zip(sources, labels)],
            max_length=self.max_input_length,
            padding=self.padding,
            return_tensors=self.return_tensors,
            truncation=True,
            pad_to_multiple_of=self.pad_to_multiple_of,
        )
<<<<<<< HEAD
        targets = tok_sources_plus_labels["input_ids"].clone()
        targets = torch.masked_fill(
            targets, ~tok_sources_plus_labels["attention_mask"].bool(), self.label_pad_token_id
=======

        targets = tok_sources_plus_labels["input_ids"].clone()
        targets = torch.masked_fill(
            targets,
            ~tok_sources_plus_labels["attention_mask"].bool(),
            self.label_pad_token_id
>>>>>>> 087f7a98
        )

        if not self.train_on_inputs:
            # mask targets positions corresponding to the inputs
            input_len = tokenized_sources["attention_mask"].int().sum(-1)
            pad_tokens = tok_sources_plus_labels["attention_mask"].shape[
                1
            ] - tok_sources_plus_labels["attention_mask"].int().sum(-1)
            mask = torch.zeros(
                tok_sources_plus_labels["attention_mask"].shape[0],
                tok_sources_plus_labels["attention_mask"].shape[1] + 1,
            )
            # handle right padding here!
            if self.tokenizer.padding_side == "left":
                offset = torch.clamp(pad_tokens + input_len, max=self.max_input_length)
            else:
                offset = input_len

            mask[(torch.arange(mask.shape[0]), offset)] = 1
            mask = mask.cumsum(dim=1).bool()
            mask = mask[:, :-1]
            targets = torch.masked_fill(targets, ~mask, self.label_pad_token_id)

        output_batch["input_ids"] = tok_sources_plus_labels["input_ids"]
        output_batch["attention_mask"] = tok_sources_plus_labels["attention_mask"]
        output_batch["labels"] = targets
        return output_batch

    def __call__(self, batch: List[ExampleInfo]):
        sources = [b.input for b in batch]
        labels = [b.target for b in batch]
        hashes = [b.hash for b in batch]
        task_ids = [b.task_id for b in batch]
        instruction_hashes = [b.instruction_hash for b in batch]

        output_batch = (
            self.prepare_inputs_for_gpt_family(sources, labels)
            if self.model_family == "gpt"
            else self.prepare_inputs_for_seq2seq_family(sources, labels)
        )
        output_batch["hashes"] = hashes
        output_batch["instruction_hashes"] = instruction_hashes
        output_batch["task_ids"] = torch.LongTensor(task_ids)
        return output_batch<|MERGE_RESOLUTION|>--- conflicted
+++ resolved
@@ -72,18 +72,11 @@
             truncation=True,
             pad_to_multiple_of=self.pad_to_multiple_of,
         )
-<<<<<<< HEAD
-        targets = tok_sources_plus_labels["input_ids"].clone()
-        targets = torch.masked_fill(
-            targets, ~tok_sources_plus_labels["attention_mask"].bool(), self.label_pad_token_id
-=======
-
         targets = tok_sources_plus_labels["input_ids"].clone()
         targets = torch.masked_fill(
             targets,
             ~tok_sources_plus_labels["attention_mask"].bool(),
             self.label_pad_token_id
->>>>>>> 087f7a98
         )
 
         if not self.train_on_inputs:
