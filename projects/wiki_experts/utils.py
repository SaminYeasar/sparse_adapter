import os
import sys
from mttl.datamodule.hellaswag_data_module import (
    HellaswagDataConfig,
    HellaswagMultiChoiceDataModule,
)

from mttl.datamodule.openbookqa_data_module import (
    OpenbookQADataConfig,
    OpenbookQAMultiChoiceDataModule,
)
from mttl.datamodule.piqa_data_module import PiqaDataConfig, PiqaMultiChoiceDataModule
from mttl.datamodule.superglue_data_module import BoolQDataModule, SuperGLUEDataConfig
from mttl.datamodule.winogrande_data_module import (
    WinograndeDataConfig,
    WinograndeMultiChoiceDataModule,
)

sys.path.append(os.path.join(os.path.dirname(__file__), "..", ".."))

from mttl.datamodule.mmlu_data_module import MMLUDataConfig, MMLUDataModule
from mttl.datamodule.arc_data_module import ArcDataConfig, ArcMultiChoiceDataModule
from mttl.datamodule.codex_data_module import CodexDataConfig, CodexDataModule
from mttl.datamodule.mt_seq_to_seq_module import (
    FlanConfig,
    FlanModule,
    FlatMultiTaskConfig,
    FlatMultiTaskModule,
)


def get_datamodule(args, for_generation=False, dataset_override=None):
    # refactor all the common arguments below into a dict common kwargs
    dataset = args.dataset if not dataset_override else dataset_override

    common_kwargs = {
        "model": args.model,
        "train_batch_size": args.train_batch_size,
        "predict_batch_size": args.predict_batch_size,
        "max_input_length": args.max_input_length,
        "max_output_length": args.max_output_length,
        "validation_portion": args.validation_portion,
        "model_family": args.model_family,
        "finetune_task_name": args.finetune_task_name,
        "truncation_side": args.truncation_side,
        "dataset": dataset,
        "train_on_inputs": False,
        "add_eos_to_targets": "qamc"
        not in args.dataset,  # do not add eos for mmlu stuff (for now)
        "subsample_train": args.subsample_train,
        "subsample_dev": args.subsample_dev,
        "subsample_test": args.subsample_test,
    }
    if dataset in [
        "arc-easy",
        "arc-challenge",
<<<<<<< HEAD
=======
        "arc_easy",
        "arc_challenge",
>>>>>>> 65a889ea
        "openbookqa",
        "boolq",
        "piqa",
        "winogrande",
        "hellaswag",
    ]:
        dataset_to_klass_map = {
            "arc-easy": (
                ArcDataConfig(**common_kwargs, arc_type="ARC-Easy"),
                ArcMultiChoiceDataModule,
            ),
<<<<<<< HEAD
=======
            "arc_easy": (
                ArcDataConfig(**common_kwargs, arc_type="ARC-Easy"),
                ArcMultiChoiceDataModule,
            ),
>>>>>>> 65a889ea
            "arc-challenge": (
                ArcDataConfig(**common_kwargs, arc_type="ARC-Challenge"),
                ArcMultiChoiceDataModule,
            ),
<<<<<<< HEAD
=======
            "arc_challenge": (
                ArcDataConfig(**common_kwargs, arc_type="ARC-Challenge"),
                ArcMultiChoiceDataModule,
            ),
>>>>>>> 65a889ea
            "openbookqa": (
                OpenbookQADataConfig(**common_kwargs),
                OpenbookQAMultiChoiceDataModule,
            ),
            "boolq": (SuperGLUEDataConfig(**common_kwargs), BoolQDataModule),
            "piqa": (PiqaDataConfig(**common_kwargs), PiqaMultiChoiceDataModule),
            "winogrande": (
                WinograndeDataConfig(**common_kwargs),
                WinograndeMultiChoiceDataModule,
            ),
            "hellaswag": (
                HellaswagDataConfig(**common_kwargs),
                HellaswagMultiChoiceDataModule,
            ),
        }
        assert not for_generation
        config = dataset_to_klass_map[dataset][0]
        dm = dataset_to_klass_map[dataset][1](config)
    elif "flan" in dataset:
        config = FlanConfig(
            **common_kwargs,
            remove_phi_eval_tasks=args.remove_phi_eval_tasks,
            include_task_source=args.include_task_source,
        )
        dm = FlanModule(config, for_generation=for_generation)
    elif "flat" in dataset:
        config = FlatMultiTaskConfig(
            **common_kwargs,
            source_template=args.source_template,
            augment_few_shot=args.augment_few_shot,
        )
        dm = FlatMultiTaskModule(config, for_generation=for_generation)
    elif "mmlu" in dataset:
        config = MMLUDataConfig(
            **common_kwargs,
        )
        dm = MMLUDataModule(config, for_generation=for_generation)
    elif "codex" in dataset:
        config = CodexDataConfig(
            **common_kwargs,
        )
        dm = CodexDataModule(config, for_generation=for_generation)
    else:
        raise ValueError(f"Unknown dataset {args.dataset}")
    return dm<|MERGE_RESOLUTION|>--- conflicted
+++ resolved
@@ -54,11 +54,8 @@
     if dataset in [
         "arc-easy",
         "arc-challenge",
-<<<<<<< HEAD
-=======
         "arc_easy",
         "arc_challenge",
->>>>>>> 65a889ea
         "openbookqa",
         "boolq",
         "piqa",
@@ -70,24 +67,18 @@
                 ArcDataConfig(**common_kwargs, arc_type="ARC-Easy"),
                 ArcMultiChoiceDataModule,
             ),
-<<<<<<< HEAD
-=======
             "arc_easy": (
                 ArcDataConfig(**common_kwargs, arc_type="ARC-Easy"),
                 ArcMultiChoiceDataModule,
             ),
->>>>>>> 65a889ea
             "arc-challenge": (
                 ArcDataConfig(**common_kwargs, arc_type="ARC-Challenge"),
                 ArcMultiChoiceDataModule,
             ),
-<<<<<<< HEAD
-=======
             "arc_challenge": (
                 ArcDataConfig(**common_kwargs, arc_type="ARC-Challenge"),
                 ArcMultiChoiceDataModule,
             ),
->>>>>>> 65a889ea
             "openbookqa": (
                 OpenbookQADataConfig(**common_kwargs),
                 OpenbookQAMultiChoiceDataModule,
