--- conflicted
+++ resolved
@@ -14,16 +14,11 @@
 from mttl.callbacks import ProgressCallback
 from mttl.datamodule.alpaca_data_module import AlpacaDataModule
 from mttl.datamodule.platypus_module import PlatypusModule
-<<<<<<< HEAD
-from mttl.utils import get_mlf_logger, setup_logging
-   
-=======
 from mttl.utils import get_mlf_logger, setup_logging, logger
 
->>>>>>> 53ff7c9f
 # register models
 import models.vsmear  # noqa: F401
-import models.softmoe
+import models.softmoe # noqa: F401
 from models.clm import CLM
 from config import RoutingConfig
 
