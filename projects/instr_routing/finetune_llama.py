--- conflicted
+++ resolved
@@ -79,15 +79,10 @@
     if mlf_logger:
         loggers.append(mlf_logger)
 
-<<<<<<< HEAD
-    tb_logger = pl.loggers.TensorBoardLogger(save_dir=args.output_dir)
-    loggers.append(tb_logger)
-=======
     if args.tensorboard:
         tb_logger = pl.loggers.TensorBoardLogger(save_dir=args.output_dir)
         loggers.append(tb_logger)
 
->>>>>>> afab6d13
     loggers.append(pl.loggers.CSVLogger(save_dir=args.output_dir, name="csv_metrics"))
 
     kwargs = {"val_check_interval": args.eval_every} if args.eval_every else {}
