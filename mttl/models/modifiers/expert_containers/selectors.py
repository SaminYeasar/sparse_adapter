--- conflicted
+++ resolved
@@ -133,9 +133,6 @@
 
 
 class KVSelector(Selector):
-<<<<<<< HEAD
-    """KV Specific Stuff"""
-=======
     """Selector specific to KV adapters. The KV Adapter modifies the self-attention
     call, adding the following execution :
 
@@ -150,7 +147,6 @@
     You can also overwrite the `route` method; the `KVExpertContainer` will call it instead of
     the default `route` method (see lines 199-201 in `KVExpertContainer`)
     """
->>>>>>> 242dbabe
 
     @abstractmethod
     def get_kv_weights(self, k_proj, v_proj):
